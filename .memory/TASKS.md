﻿---
id: tasks
updated: 2025-11-07
---

# Tasks (канбан)
> Политика: вместе с имплементационными пунктами обязательно веди задачи для размышлений и консультаций с тимлидом.  Формулируй их с префиксом `CONSULT` или `REFLECT`, следуя разделу «Практика CONSULT/REFLECT» в `agents.md`. 

> Формат Kanban с иерархией:  
> `[ ]` — не начато, `[~]` — в работе, `[x]` — выполнено.  
> Уровни: **EP → FEAT → US → T**.  
---
## 📘 Формат
**Уровни задач:**
- `EP` — Epic (цель, объединяет фичи)  
- `FEAT` — Feature (функциональная часть)  
- `US` — User Story (поведение пользователя)  
- `T` — Task (конкретное действие)


## TODO
- [x] EP PHC-1 — Синхронный ingest 15 слотов  
  [x] US PHC-1.GOV — Governance & Discovery  
    [x] T PHC-1.GOV.1 — CONSULT — подтвердить лимиты конкурентных ingest-запросов и необходимость внешнего rate limiting (тимлид)  
    [x] T PHC-1.GOV.2 — REFLECT — баланс KISS vs SLA при росте количества провайдеров  
    [x] T PHC-1.GOV.3 — CONSULT — утвердить состав SDD-пакета спецификаций (vision/context/glossary/domain-model/constraints-risks/nfr/use-cases/acceptance-criteria/test-plan)  
    [x] T PHC-1.GOV.4 — REFLECT — оценить риски и зависимости подготовки полного SDD-пакета  
  [x] FEAT PHC-1.0 — Спецификации ingest API  
    [x] US PHC-1.0.0 — Базовые SDD документы  
      [x] T PHC-1.0.0.1 — Подготовить `spec/docs/vision.md` (видение продукта и целевые метрики)  
      [x] T PHC-1.0.0.2 — Описать `spec/docs/context.md` (границы системы, акторы, контекстная диаграмма)  
      [x] T PHC-1.0.0.3 — Составить `spec/docs/glossary.md` (термины и обозначения)  
      [x] T PHC-1.0.0.4 — Разработать `spec/docs/domain-model.md` (сущности, связи, инварианты)  
      [x] T PHC-1.0.0.5 — Зафиксировать `spec/docs/constraints-risks.md` (ограничения, допущения, риски)  
      [x] T PHC-1.0.0.6 — Уточнить `spec/docs/nfr.md` (нефункциональные требования и SLA)  
      [x] T PHC-1.0.0.7 — Обновить `spec/docs/use-cases.md` с диаграммами последовательностей/состояний  
      [x] T PHC-1.0.0.8 — Сформировать `spec/docs/acceptance-criteria.md` по основным сценариям  
      [x] T PHC-1.0.0.9 — Составить `spec/docs/test-plan.md` (стратегия тестирования и ответственность)  
      [x] T PHC-1.0.0.10 — REFLECT — сверить `spec/docs/use-cases.md` с BRIEF/PRD/ARCHITECTURE и зафиксировать правки  
      [x] T PHC-1.0.0.11 — CONSULT — утвердить обновлённые use-case у тимлида  
    [x] US PHC-1.0.1.GOV — Governance & Discovery  
      [x] T PHC-1.0.1.GOV.1 — REFLECT — сопоставить требования ingest payload/ответов из BRIEF/PRD/ARCHITECTURE и выявить расхождения  
      [x] T PHC-1.0.1.GOV.2 — CONSULT — подтвердить формат успешного ответа (`binary` vs JSON) и состав обязательных полей/заголовков ingest API у тимлида  
    [x] US PHC-1.0.1 — OpenAPI `/api/ingest/{slot_id}` и SLA  
      [x] T PHC-1.0.1.1 — Описать JSON Schema multipart payload и ответы (успех/ошибки)  
      [x] T PHC-1.0.1.2 — Зафиксировать коды ошибок/таймаутов и семантику `failure_reason`  
      [x] T PHC-1.0.1.3 — REFLECT — оценить поддержку `format: binary`/`contentMediaType` выбранными инструментами OpenAPI и при необходимости скорректировать схемы  
      [x] T PHC-1.0.1.4 — Добавить примеры запросов/ошибок и описание SLA (`T_sync_response`, TTL) в `spec/contracts/openapi.yaml`  
    [x] US PHC-1.0.2 — Провайдерские спецификации Gemini/Turbotext  
      [x] T PHC-1.0.2.1 — Обновить `spec/contracts/providers/gemini.md` и `turbotext.md` (лимиты, форматы, SLA)  
      [x] T PHC-1.0.2.2 — Задокументировать деградации/ретраи в `spec/docs/providers/*.md`  
    [x] US PHC-1.0.3 — Диаграммы для SDD
      [x] T PHC-1.0.3.1 — Подготовить C4-диаграммы контекста/контейнера в `spec/diagrams/`
      [x] T PHC-1.0.3.2 — Добавить sequence/state диаграммы (Mermaid/PlantUML) для ключевых use-case в `spec/diagrams/`

  [x] FEAT PHC-1.1 — Построение ingest API и доменной модели  
    [x] US PHC-1.1.1 — Валидация payload и создание `JobContext`  
        [x] T PHC-1.1.1.1 — Ограничение размера файлов и MIME (JPEG/PNG/WebP)  

          [x] T PHC-1.1.1.1a — REFLECT — выбрать подход к потоковой валидации и определению MIME  
          [x] T PHC-1.1.1.1b — Реализовать проверку размера (per-slot + safety cap) на уровне ingest  
          [x] T PHC-1.1.1.1c — Интегрировать MIME-детекцию и ошибки 415 в ingest pipeline  
        [x] T PHC-1.1.1.1d — Добавить тесты и обновить контракты/документацию по валидации  
        [x] T PHC-1.1.1.1e — Инициализировать реальную БД, миграции и репозитории (`slot`, `job_history`, `media_object`, `settings`)
      [x] T PHC-1.1.1.2 — Хранение temp файлов с TTL = `T_sync_response`  
          [x] T PHC-1.1.1.2a — REFLECT — спроектировать управление temp-файлами и TTL (создание, обновление, очистка)  
          [x] T PHC-1.1.1.2b — Реализовать TempMediaStore (API, TTL-метаданные, файловая структура)  
          [x] T PHC-1.1.1.2c — Интегрировать TempMediaStore с JobContext и ingest сервисом  
          [x] T PHC-1.1.1.2d — Написать тесты на TTL/очистку temp-файлов и синхронизировать документацию  
    [x] US PHC-1.1.2 — Таймауты и статусы `pending/done/timeout/failed`
      [x] T PHC-1.1.2.1 — REFLECT — сверить переходы состояний с PRD (§4/§5), SDD (`spec/docs/use-cases.md`) и `ingest-errors.md`, подготовить диаграмму для `JobContext`/БД
      [x] T PHC-1.1.2.2 — Управление статусами и `failure_reason`
        [x] T PHC-1.1.2.2a — Сформировать enum статусов и перечень `failure_reason` на базе `spec/contracts/ingest-errors.md` и доменной модели
        [x] T PHC-1.1.2.2b — Интегрировать установки статусов и `failure_reason` в `IngestService` (успех/ошибки провайдера)
        [x] T PHC-1.1.2.2c — Синхронизировать API-ответы, логи, тесты и документацию (OpenAPI, PRD/SDD) с новой моделью статусов
      [x] T PHC-1.1.2.3 — Обработка таймаута и очистки
        [x] T PHC-1.1.2.3a — REFLECT — согласовать отмену `asyncio.wait_for`, очистку ресурсов и логирование с ограничениями SLA (`T_sync_response`, TTL)
        [x] T PHC-1.1.2.3b — Реализовать обработку таймаута: отмена провайдера, статус `timeout`, cleanup
        [x] T PHC-1.1.2.3c — Написать тесты/контракты и обновить документацию по статусам/таймаутам
    [x] US PHC-1.1.3 — Публичная выдача результатов `/public/results/{job_id}`
      [x] T PHC-1.1.3.1 — REFLECT — сценарии и ограничения публичной выдачи результатов
      [x] T PHC-1.1.3.2 — Реализовать сервис/роутер `/public/results/{job_id}` и интеграцию с `ResultStore`
      [x] T PHC-1.1.3.3 — Тесты выдачи результатов (unit/contract)
    [x] FEAT PHC-1.2 — Интеграция провайдеров Gemini/Turbotext  
      [x] US PHC-1.2.0 — Инфраструктура провайдеров  
        [x] T PHC-1.2.0.1 — REFLECT — продумать `_invoke_provider`, выбор драйвера и маппинг ошибок  
        [x] T PHC-1.2.0.2 — Реализовать `_invoke_provider` и wiring фабрики драйверов в ingest  
        [x] T PHC-1.2.0.3 — Написать unit-тесты на выбор провайдера и обработку ошибок  
        [x] T PHC-1.2.0.4 — REFLECT — определить недостающие поля `Slot`/`slot` (settings_json, шаблоны, параметры провайдеров)  
        [x] T PHC-1.2.0.5 — CONSULT — согласовать структуру слота и миграцию с тимлидом  
        [x] T PHC-1.2.0.6 — Расширить модель слота (ORM, доменная модель, репозиторий, миграции) 
        [x] T PHC-1.2.0.7 — Тесты и фиксация контрактов по обновлённому слоту  
      [x] T PHC-1.2.1 — Реализовать `GeminiDriver` (inline/ошибки)  
        [x] T PHC-1.2.1a — REFLECT — спроектировать адаптер Gemini (inline, retries, ограничения)  
        [x] T PHC-1.2.1b — REFLECT — определить структуру `slot.settings` для операций Gemini  
        [x] T PHC-1.2.1c — CONSULT — утвердить структуру `slot.settings` для Gemini у тимлида  
        [x] T PHC-1.2.1d — Обновить спецификации/схемы для `slot.settings` и операций Gemini  
        [x] T PHC-1.2.1e — Реализовать доступ к `template_media` (репозиторий + файловая система)  
        [x] T PHC-1.2.1f — Имплементация клиента Gemini + интеграция с JobContext  
        [x] T PHC-1.2.1g — Тесты/контракты для GeminiDriver (успех, timeout, ошибки)  

      [x] T PHC-1.2.2 — Реализовать `TurbotextDriver`  

        [x] T PHC-1.2.2a — REFLECT — определить поток Turbotext (временные URL, polling, TTL, cleanup)  
        [x] T PHC-1.2.2b — CONSULT — утвердить публичный доступ `/public/provider-media/{media_id}` и параметры polling  
        [x] T PHC-1.2.2c — Реализовать генерацию ссылок и эндпоинт `/public/provider-media/{media_id}`  

        [x] T PHC-1.2.2d — Имплементация клиента Turbotext (create_queue, polling, скачивание результата)  
        [x] T PHC-1.2.2e — Тесты для TurbotextDriver и публичного эндпоинта (успех, timeout, ошибки)  
        [x] T PHC-1.2.2f — Обновить PRD и связанные артефакты (описание временных ссылок Turbotext)  

    [x] FEAT PHC-1.3 — TTL и очистка медиа  
      [x] US PHC-1.3.GOV — Governance & Discovery  
        [x] T PHC-1.3.GOV.1 — CONSULT — утвердить формат логов cron cleanup   
      [x] US PHC-1.3.1 — Cron очистка медиа  
        [x] T PHC-1.3.1.1 — REFLECT — определить стратегию очистки и инструменты (FS/DB)  
        [x] T PHC-1.3.1.2 — Обновить `scripts/cleanup_media.py` (TTL, простые логи)  
        [x] T PHC-1.3.1.3 — Тесты/проверки для cron (unit/integration)  
      [x] US PHC-1.3.3 — Контракты и документация TTL  
        [x] T PHC-1.3.3.1 — REFLECT — определить сценарии тестирования TTL (results/public API)  
        [x] T PHC-1.3.3.2 — Реализовать контрактные тесты истечения (result TTL, 410)  
        [x] T PHC-1.3.3.3 — Обновить OpenAPI/PRD/репортинг результатов тестов  

- [ ] EP PHC-2 — Админ-панель и статистика  
  [ ] US PHC-2.GOV — Governance & Discovery  
    [x] T PHC-2.GOV.1 — REFLECT — определить границы админ-панели (API, UI, статистика, доступы)  
    [x] T PHC-2.GOV.2 — CONSULT — согласовать ключевые контракты `/api/slots`, `/api/settings`, `/api/stats`, test-run  
  [x] FEAT PHC-2.0 — Спецификации админ API и UI  
    [x] US PHC-2.0.1 — OpenAPI `/api/slots`, `/api/settings`, `/api/stats/overview`  
      [x] T PHC-2.0.1.1 — Описать схемы запросов/ответов и ошибки в `spec/contracts/schemas/`  
      [x] T PHC-2.0.1.2 — Зафиксировать аутентификацию/авторизацию и бизнес-правила в OpenAPI  
    [x] US PHC-2.0.2 — Документация UI и blueprints  
      [x] T PHC-2.0.2.1 — Обновить `docs/PRD.md` и `spec/docs/use-cases.md` (CRUD слотов, статистика)  
      [x] T PHC-2.0.2.2 — Подготовить мок-эндпоинты/пример HTML в `spec/docs/ui/`  
  [ ] FEAT PHC-2.1 — CRUD слотов и глобальных настроек  
    [x] US PHC-2.1.GOV — Governance & Discovery  
      [x] T PHC-2.1.GOV.1 — REFLECT — собрать требования к CRUD слотов и глобальных настроек (UI, авторизация, синхронизация данных) и зафиксировать риски внедрения  
      [x] T PHC-2.1.GOV.2 — CONSULT — утвердить у тимлида минимальный набор полей/валидаций для форм слота и глобальных настроек в первой итерации  
      [x] T PHC-2.1.GOV.3 — CONSULT — согласовать стратегию интеграции HTML-форм с REST `/api/slots` и `/api/settings` (ответы, ошибки, версия слота)  
    [x] US PHC-2.1.2.GOV — Governance & Discovery  
      [x] T PHC-2.1.2.GOV.1 — REFLECT — определить требования к тестовому запуску слота (Admin UI → backend)  
      [x] T PHC-2.1.2.GOV.2 — CONSULT — утвердить контракт `/api/slots/{slot_id}/test-run` и маркировку задач  
    [x] US PHC-2.1.2 — Тестовый ендпоинт слотов
      [x] T PHC-2.1.2.1 — Реализовать эндпоинт `/api/slots/{slot_id}/test-run` и повторное использование IngestService  
      [x] T PHC-2.1.2.2 — Маркировать `job_history` (`source=ui_test`) и обновить логи/статистику  
      [x] T PHC-2.1.2.3 — Тесты и документация (OpenAPI/PRD/spec) для test-run  
<<<<<<< HEAD
=======
    [x] US PHC-2.1.3.GOV — Governance & Discovery  
      [x] T PHC-2.1.3.GOV.1 — REFLECT — декомпозировать DTO/валидацию для `/api/slots*` и `/api/settings*`, учесть `recent_results`, `template_media`, masking секретов  
      [x] T PHC-2.1.3.GOV.2 — CONSULT — утвердить у тимлида состав editable полей (slots/settings), лимиты (`size_limit_mb ≤ 20`, глобальный `sync_response_seconds`), формат `provider_keys`  
      [x] T PHC-2.1.3.GOV.3 — CONSULT — подтвердить форматы ответов/ошибок (чистый JSON, без optimistic locking) и требования к аудиту (`updated_by`, журнал)  
>>>>>>> 13af2c00
    [ ] US PHC-2.1.3 — REST API слотов и настроек  
      [ ] T PHC-2.1.3.1 — Реализовать `GET /api/slots` + `GET /api/slots/{slot_id}` (DTO, recent_results, template_media)  
      [ ] T PHC-2.1.3.2 — Реализовать `PUT /api/slots/{slot_id}` (валидация настроек, обновление template_media, журналирование)  
      [ ] T PHC-2.1.3.3 — Реализовать `GET /api/settings` (агрегация TTL/T_sync/password metadata)  
      [ ] T PHC-2.1.3.4 — Реализовать `PUT /api/settings` (sync_response_seconds, result_ttl_hours, ingest_password, provider_keys)  
      [ ] T PHC-2.1.3.5 — Unit/contract тесты и обновление OpenAPI/PRD для админских API  
  [ ] FEAT PHC-2.2 — Просмотр статистики и графики  
    [ ] T PHC-2.2.1.1 — REST `/api/stats/slots` (p95, доля 504)  
    [ ] T PHC-2.2.1.2 — UI-графики и таблицы SLA  
  [ ] FEAT PHC-2.3 — Авторизация админов (JWT)  
    [ ] T PHC-2.3.1 — REFLECT — описать требования к JWT-слою (аккаунты, срок жизни токена, области доступа)  
    [ ] T PHC-2.3.2 — CONSULT — утвердить подход к аутентификации и перечень защищаемых эндпоинтов  
    [ ] T PHC-2.3.3 — Реализовать `POST /api/login` и выдачу JWT для статических админов  
    [ ] T PHC-2.3.4 — Добавить проверку JWT ко всем `/api/slots*`, `/api/settings*`, `/api/slots/{slot_id}/test-run`  
    [ ] T PHC-2.3.5 — Unit/интеграционные тесты + обновление PRD/OpenAPI/документации по авторизации  

- [ ] EP PHC-3 — Фронтенд
  [ ] US PHC-3.1.GOV — Governance & Discovery  
    [ ] T PHC-2.1.GOV.1 — REFLECT
    [ ] T PHC-2.1.GOV.3 — CONSULT
  [ ] FEAT PHC-3.2 — UX Слотов  
       [x] T PHC-3.2.1 — Разметка и валидация формы слота (адаптировать текущий шаблон под рабочий UI)  
       [x] T PHC-3.2.2 — Вынести CSS/JS страницы слота в общие файлы (palette/эффекты остаются без изменений)  
       [x] T PHC-3.2.3 — Подготовить 15 статических страниц `slot-001`…`slot-015` (отдельные HTML с общими ресурсами)  
       [ ] T PHC-3.2.4 — Подсветить поля форм слота и настроек при ответах 422 (JSON ошибки)  
       [x] T PHC-3.2.5 — Рефакторинг и доработка страницы слота по шаблону из `spec/docs/ui/frontend-examples/slot-page.html`  
       [ ] T PHC-3.2.6 — Реализовать боевые страницы логина/дашборда/настроек на основе шаблонов `login-page.html` и `main-page.html`  


- [ ] EP PHC-4 — Ops и наблюдаемость  
  [ ] US PHC-4.GOV — Governance & Discovery  
    [ ] T PHC-4.GOV.1 — CONSULT — стратегия хранения секретов (Vault vs .env)  
    [ ] T PHC-4.GOV.2 — REFLECT — сценарии деградации при недоступности Turbotext/Gemini  
  [ ] FEAT PHC-4.0 — Спецификации наблюдаемости и релизных процедур  
    [ ] US PHC-4.0.1 — Документировать мониторинг и алерты  
      [ ] T PHC-4.0.1.1 — Описать `/metrics` и пороги SLA в `spec/contracts/schemas/metrics.yaml`  
      [ ] T PHC-4.0.1.2 — Зафиксировать алертинг-плейбуки и деградации в `spec/docs/blueprints/ops.md`  
    [ ] US PHC-4.0.2 — Процедуры выпуска и версии контрактов  
      [ ] T PHC-4.0.2.1 — Обновить `spec/contracts/VERSION.json` (SemVer bump, summary)  
      [ ] T PHC-4.0.2.2 — Синхронизировать `.memory/INDEX.yaml` и подготовить checklist для spec handoff  
  [ ] FEAT PHC-4.1 — Мониторинг и алерты  
    [ ] T PHC-4.1.1.1 — `/metrics` + экспортер p95/504  
    [ ] T PHC-4.1.1.2 — Алерты на заполнение `media/` и рост 504  
  [ ] FEAT PHC-4.2 — Процедуры выпуска  
    [ ] T PHC-4.2.1.1 — Документация deploy checklist  
    [ ] T PHC-4.2.1.2 — Авто-проверка cron очистки (smoke)  


## IN PROGRESS
- _(пусто; добавь новые задачи после консультации с тимлидом)_

## DONE
- [x] REFLECT — проверить таймауты `T_sync_response` в тестах (2025-10-08)
- [x] EP PHC-0 — Организация знаний и процессов (2025-10-31)
 [x] FEAT PHC-0.1 — Инициализация меморибанка и служебных артефактов
  [x] T PHC-0.1.1 — Заполнить `.memory/*`, `spec/contracts/VERSION.json`, REPORT шаблоны
   - owner: codex
   - priority: P0
   - estimate: 0.5d
   - notes: выполнено 2025-10-31, запрос ASK-2025-10-31-001
- [x] T PHC-0.1.2 — Удалить `.memory/REPORT.json` и `.memory/REPORT_SCHEMA.json`, скорректировать инструкции (2025-10-31)
 - owner: codex
 - priority: P0
 - notes: инициировано тимлидом 2025-10-31
- [x] T PHC-0.1.3 — Синхронизировать `.memory/CONTEXT.md` с PRD/ARCHITECTURE (2025-10-31)
 - owner: codex
 - priority: P0
 - notes: сверка требований разделов 10–11 PRD и архитектурного гида

## GOV Template (reference)
- [ ] EP XXX — Название эпика  
  [ ] US XXX.GOV — Governance & Discovery  
    [ ] T XXX.GOV.1 — CONSULT — ключевой вопрос к тимлиду  
    [ ] T XXX.GOV.2 — REFLECT — анализ рисков/альтернатив  
  [ ] FEAT XXX.Y — Функциональный блок (открывать после закрытия GOV)
<|MERGE_RESOLUTION|>--- conflicted
+++ resolved
@@ -144,13 +144,11 @@
       [x] T PHC-2.1.2.1 — Реализовать эндпоинт `/api/slots/{slot_id}/test-run` и повторное использование IngestService  
       [x] T PHC-2.1.2.2 — Маркировать `job_history` (`source=ui_test`) и обновить логи/статистику  
       [x] T PHC-2.1.2.3 — Тесты и документация (OpenAPI/PRD/spec) для test-run  
-<<<<<<< HEAD
-=======
     [x] US PHC-2.1.3.GOV — Governance & Discovery  
       [x] T PHC-2.1.3.GOV.1 — REFLECT — декомпозировать DTO/валидацию для `/api/slots*` и `/api/settings*`, учесть `recent_results`, `template_media`, masking секретов  
       [x] T PHC-2.1.3.GOV.2 — CONSULT — утвердить у тимлида состав editable полей (slots/settings), лимиты (`size_limit_mb ≤ 20`, глобальный `sync_response_seconds`), формат `provider_keys`  
       [x] T PHC-2.1.3.GOV.3 — CONSULT — подтвердить форматы ответов/ошибок (чистый JSON, без optimistic locking) и требования к аудиту (`updated_by`, журнал)  
->>>>>>> 13af2c00
+
     [ ] US PHC-2.1.3 — REST API слотов и настроек  
       [ ] T PHC-2.1.3.1 — Реализовать `GET /api/slots` + `GET /api/slots/{slot_id}` (DTO, recent_results, template_media)  
       [ ] T PHC-2.1.3.2 — Реализовать `PUT /api/slots/{slot_id}` (валидация настроек, обновление template_media, журналирование)  
