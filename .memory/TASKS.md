--- conflicted
+++ resolved
@@ -8,25 +8,12 @@
 ## TODO
 
 ### Phase 0. Context & Requirements Alignment
-<<<<<<< HEAD
 - [x] MB-0.1 — Consolidate project context
   - [x] MB-0.1.1 — Collect baseline materials relevant to memory capture and retrieval.
   - [x] MB-0.1.2 — Extract Definition of Done, NFR, and security constraints for handling user memories, secrets, and media.
 - [x] MB-0.2 — Define memory artifacts & taxonomy
   - [x] MB-0.2.1 — List memory types and their retention policies.
   - [x] MB-0.2.2 — Describe expected outputs of the memory bank.
-=======
-- [ ] MB-0.1 — Consolidate project context
-  - [ ] MB-0.1.1 — Collect baseline materials relevant to memory capture and retrieval.
-  - [ ] MB-0.1.2 — Extract Definition of Done, NFR, and security constraints for handling user memories, secrets, and media.
-- [ ] MB-0.2 — Define memory artifacts & taxonomy
-  - [ ] MB-0.2.1 — List memory types and their retention policies.
-  - [ ] MB-0.2.2 — Describe expected outputs of the memory bank.
-- [ ] MB-0.3 — Prompting playbooks
-  - [ ] MB-0.3.1 — Draft LLM prompting templates for memory workflows.
-  - [ ] MB-0.3.2 — Specify formatting rules for generated code.
-  - [ ] MB-0.3.3 — Review templates against SDD gates.
->>>>>>> 97548cdc
 
 ### Phase 1. Memory API & Infrastructure Scaffolding
 - [ ] MB-1.1 — Inventory existing stubs
