﻿---
id: tasks
updated: 2025-11-04
---

# Tasks (канбан)
> Политика: вместе с имплементационными пунктами обязательно веди задачи для размышлений и консультаций с тимлидом.  Формулируй их с префиксом `CONSULT` или `REFLECT`, следуя разделу «Практика CONSULT/REFLECT» в `agents.md`. 

> Формат Kanban с иерархией:  
> `[ ]` — не начато, `[~]` — в работе, `[x]` — выполнено.  
> Уровни: **EP → FEAT → US → T**.  
---
## 📘 Формат
**Уровни задач:**
- `EP` — Epic (цель, объединяет фичи)  
- `FEAT` — Feature (функциональная часть)  
- `US` — User Story (поведение пользователя)  
- `T` — Task (конкретное действие)


## TODO
- [ ] EP PHC-1 — Синхронный ingest 15 слотов  
  [x] US PHC-1.GOV — Governance & Discovery  
    [x] T PHC-1.GOV.1 — CONSULT — подтвердить лимиты конкурентных ingest-запросов и необходимость внешнего rate limiting (тимлид)  
    [x] T PHC-1.GOV.2 — REFLECT — баланс KISS vs SLA при росте количества провайдеров  
    [x] T PHC-1.GOV.3 — CONSULT — утвердить состав SDD-пакета спецификаций (vision/context/glossary/domain-model/constraints-risks/nfr/use-cases/acceptance-criteria/test-plan)  
    [x] T PHC-1.GOV.4 — REFLECT — оценить риски и зависимости подготовки полного SDD-пакета  
  [x] FEAT PHC-1.0 — Спецификации ingest API  
    [x] US PHC-1.0.0 — Базовые SDD документы  
      [x] T PHC-1.0.0.1 — Подготовить `spec/docs/vision.md` (видение продукта и целевые метрики)  
      [x] T PHC-1.0.0.2 — Описать `spec/docs/context.md` (границы системы, акторы, контекстная диаграмма)  
      [x] T PHC-1.0.0.3 — Составить `spec/docs/glossary.md` (термины и обозначения)  
      [x] T PHC-1.0.0.4 — Разработать `spec/docs/domain-model.md` (сущности, связи, инварианты)  
      [x] T PHC-1.0.0.5 — Зафиксировать `spec/docs/constraints-risks.md` (ограничения, допущения, риски)  
      [x] T PHC-1.0.0.6 — Уточнить `spec/docs/nfr.md` (нефункциональные требования и SLA)  
      [x] T PHC-1.0.0.7 — Обновить `spec/docs/use-cases.md` с диаграммами последовательностей/состояний  
      [x] T PHC-1.0.0.8 — Сформировать `spec/docs/acceptance-criteria.md` по основным сценариям  
      [x] T PHC-1.0.0.9 — Составить `spec/docs/test-plan.md` (стратегия тестирования и ответственность)  
      [x] T PHC-1.0.0.10 — REFLECT — сверить `spec/docs/use-cases.md` с BRIEF/PRD/ARCHITECTURE и зафиксировать правки  
      [x] T PHC-1.0.0.11 — CONSULT — утвердить обновлённые use-case у тимлида  
    [x] US PHC-1.0.1.GOV — Governance & Discovery  
      [x] T PHC-1.0.1.GOV.1 — REFLECT — сопоставить требования ingest payload/ответов из BRIEF/PRD/ARCHITECTURE и выявить расхождения  
      [x] T PHC-1.0.1.GOV.2 — CONSULT — подтвердить формат успешного ответа (`binary` vs JSON) и состав обязательных полей/заголовков ingest API у тимлида  
    [x] US PHC-1.0.1 — OpenAPI `/api/ingest/{slot_id}` и SLA  
      [x] T PHC-1.0.1.1 — Описать JSON Schema multipart payload и ответы (успех/ошибки)  
      [x] T PHC-1.0.1.2 — Зафиксировать коды ошибок/таймаутов и семантику `failure_reason`  
      [x] T PHC-1.0.1.3 — REFLECT — оценить поддержку `format: binary`/`contentMediaType` выбранными инструментами OpenAPI и при необходимости скорректировать схемы  
      [x] T PHC-1.0.1.4 — Добавить примеры запросов/ошибок и описание SLA (`T_sync_response`, TTL) в `spec/contracts/openapi.yaml`  
    [x] US PHC-1.0.2 — Провайдерские спецификации Gemini/Turbotext  
      [x] T PHC-1.0.2.1 — Обновить `spec/contracts/providers/gemini.md` и `turbotext.md` (лимиты, форматы, SLA)  
      [x] T PHC-1.0.2.2 — Задокументировать деградации/ретраи в `spec/docs/providers/*.md`  
    [x] US PHC-1.0.3 — Диаграммы для SDD
      [x] T PHC-1.0.3.1 — Подготовить C4-диаграммы контекста/контейнера в `spec/diagrams/`
      [x] T PHC-1.0.3.2 — Добавить sequence/state диаграммы (Mermaid/PlantUML) для ключевых use-case в `spec/diagrams/`

  [x] FEAT PHC-1.1 — Построение ingest API и доменной модели  
    [x] US PHC-1.1.1 — Валидация payload и создание `JobContext`  
        [x] T PHC-1.1.1.1 — Ограничение размера файлов и MIME (JPEG/PNG/WebP)  

          [x] T PHC-1.1.1.1a — REFLECT — выбрать подход к потоковой валидации и определению MIME  
          [x] T PHC-1.1.1.1b — Реализовать проверку размера (per-slot + safety cap) на уровне ingest  
          [x] T PHC-1.1.1.1c — Интегрировать MIME-детекцию и ошибки 415 в ingest pipeline  
        [x] T PHC-1.1.1.1d — Добавить тесты и обновить контракты/документацию по валидации  
        [x] T PHC-1.1.1.1e — Инициализировать реальную БД, миграции и репозитории (`slot`, `job_history`, `media_object`, `settings`)
      [x] T PHC-1.1.1.2 — Хранение temp файлов с TTL = `T_sync_response`  
          [x] T PHC-1.1.1.2a — REFLECT — спроектировать управление temp-файлами и TTL (создание, обновление, очистка)  
          [x] T PHC-1.1.1.2b — Реализовать TempMediaStore (API, TTL-метаданные, файловая структура)  
          [x] T PHC-1.1.1.2c — Интегрировать TempMediaStore с JobContext и ingest сервисом  
          [x] T PHC-1.1.1.2d — Написать тесты на TTL/очистку temp-файлов и синхронизировать документацию  
    [x] US PHC-1.1.2 — Таймауты и статусы `pending/done/timeout/failed`
      [x] T PHC-1.1.2.1 — REFLECT — сверить переходы состояний с PRD (§4/§5), SDD (`spec/docs/use-cases.md`) и `ingest-errors.md`, подготовить диаграмму для `JobContext`/БД
      [x] T PHC-1.1.2.2 — Управление статусами и `failure_reason`
        [x] T PHC-1.1.2.2a — Сформировать enum статусов и перечень `failure_reason` на базе `spec/contracts/ingest-errors.md` и доменной модели
        [x] T PHC-1.1.2.2b — Интегрировать установки статусов и `failure_reason` в `IngestService` (успех/ошибки провайдера)
        [x] T PHC-1.1.2.2c — Синхронизировать API-ответы, логи, тесты и документацию (OpenAPI, PRD/SDD) с новой моделью статусов
      [x] T PHC-1.1.2.3 — Обработка таймаута и очистки
        [x] T PHC-1.1.2.3a — REFLECT — согласовать отмену `asyncio.wait_for`, очистку ресурсов и логирование с ограничениями SLA (`T_sync_response`, TTL)
        [x] T PHC-1.1.2.3b — Реализовать обработку таймаута: отмена провайдера, статус `timeout`, cleanup
        [ ] T PHC-1.1.2.3c — Написать тесты/контракты и обновить документацию по статусам/таймаутам
    [ ] FEAT PHC-1.2 — Интеграция провайдеров Gemini/Turbotext  
      [ ] US PHC-1.2.0 — Инфраструктура провайдеров  
        [x] T PHC-1.2.0.1 — REFLECT — продумать `_invoke_provider`, выбор драйвера и маппинг ошибок  
        [x] T PHC-1.2.0.2 — Реализовать `_invoke_provider` и wiring фабрики драйверов в ingest  
        [x] T PHC-1.2.0.3 — Написать unit-тесты на выбор провайдера и обработку ошибок  
        [x] T PHC-1.2.0.4 — REFLECT — определить недостающие поля `Slot`/`slot` (settings_json, шаблоны, параметры провайдеров)  
        [x] T PHC-1.2.0.5 — CONSULT — согласовать структуру слота и миграцию с тимлидом  
        [x] T PHC-1.2.0.6 — Расширить модель слота (ORM, доменная модель, репозиторий, миграции) 
        [x] T PHC-1.2.0.7 — Тесты и фиксация контрактов по обновлённому слоту  
      [~] T PHC-1.2.1 — Реализовать `GeminiDriver` (inline/ошибки)  
        [x] T PHC-1.2.1a — REFLECT — спроектировать адаптер Gemini (inline, retries, ограничения)  
        [x] T PHC-1.2.1b — REFLECT — определить структуру `slot.settings` для операций Gemini  
        [x] T PHC-1.2.1c — CONSULT — утвердить структуру `slot.settings` для Gemini у тимлида  
        [x] T PHC-1.2.1d — Обновить спецификации/схемы для `slot.settings` и операций Gemini  
        [x] T PHC-1.2.1e — Реализовать доступ к `template_media` (репозиторий + файловая система)  
        [x] T PHC-1.2.1f — Имплементация клиента Gemini + интеграция с JobContext  
        [x] T PHC-1.2.1g — Тесты/контракты для GeminiDriver (успех, timeout, ошибки)  
<<<<<<< HEAD
      [ ] T PHC-1.2.2 — Реализовать `TurbotextDriver` (polling, без публичных ссылок)  
=======
      [ ] T PHC-1.2.2 — Реализовать `TurbotextDriver`  
>>>>>>> c603b2f6
        [ ] T PHC-1.2.2a — REFLECT — спроектировать адаптер Turbotext (polling, квоты, локальные данные)  
        [ ] T PHC-1.2.2b — Имплементация клиента Turbotext + обновление JobContext  
        [ ] T PHC-1.2.2c — Тесты/контракты для TurbotextDriver (успех, очередь, ошибки)

    [ ] FEAT PHC-1.3 — TTL и очистка медиа  
      [ ] T PHC-1.3.1.1 — Cron `scripts/cleanup_media.py`  
        [ ] T PHC-1.3.1.1a — REFLECT — определить стратегию очистки и инструменты (FS/DB)  
        [ ] T PHC-1.3.1.1b — Имплементация скрипта cleanup_media.py (TTL, логи, dry-run)  
        [ ] T PHC-1.3.1.1c — Тесты/проверки для cron (unit/integration)  
      [ ] T PHC-1.3.1.2 — Контрактные тесты на истечение и 410  
        [ ] T PHC-1.3.1.2a — REFLECT — определить сценарии тестирования (results/public API)  
        [ ] T PHC-1.3.1.2b — Реализовать контрактные тесты истечения (result TTL, 410)  
        [ ] T PHC-1.3.1.2c — Документация/репортинг результатов тестов  

- [ ] EP PHC-2 — Админ-панель и статистика  
  [ ] FEAT PHC-2.0 — Спецификации админ API и UI  
    [ ] US PHC-2.0.1 — OpenAPI `/api/slots`, `/api/settings`, `/api/stats`  
      [ ] T PHC-2.0.1.1 — Описать схемы запросов/ответов и ошибки в `spec/contracts/schemas/`  
      [ ] T PHC-2.0.1.2 — Зафиксировать аутентификацию/авторизацию и бизнес-правила в OpenAPI  
    [ ] US PHC-2.0.2 — Документация UI и blueprints  
      [ ] T PHC-2.0.2.1 — Обновить `docs/PRD.md` и `spec/docs/use-cases.md` (CRUD слотов, статистика)  
      [ ] T PHC-2.0.2.2 — Подготовить мок-эндпоинты/пример HTML для HTMX в `spec/docs/ui/`  
  [ ] FEAT PHC-2.1 — CRUD слотов и глобальных настроек  
    [ ] US PHC-2.1.1 — UI форм редактирования (HTMX)  
      [ ] T PHC-2.1.1.1 — Разметка и валидация формы слота  
      [ ] T PHC-2.1.1.2 — API `/api/slots` и `/api/settings`  
    [ ] US PHC-2.1.2.GOV — Governance & Discovery  
      [ ] T PHC-2.1.2.GOV.1 — REFLECT — определить требования к тестовому запуску слота (Admin UI → backend)  
      [ ] T PHC-2.1.2.GOV.2 — CONSULT — утвердить контракт `/api/slots/{slot_id}/test-run` и маркировку задач  
    [ ] US PHC-2.1.2 — Тестовый запуск конфигурации слота  
      [ ] T PHC-2.1.2.1 — Реализовать эндпоинт `/api/slots/{slot_id}/test-run` и повторное использование IngestService  
      [ ] T PHC-2.1.2.2 — Маркировать `job_history` (`source=ui_test`) и обновить логи/статистику  
      [ ] T PHC-2.1.2.3 — Тесты и документация (OpenAPI/PRD/spec) для test-run  
  [ ] FEAT PHC-2.2 — Просмотр статистики и графики  
    [ ] T PHC-2.2.1.1 — REST `/api/stats/slots` (p95, доля 504)  
    [ ] T PHC-2.2.1.2 — UI-графики и таблицы SLA  

- [ ] EP PHC-3 — Фронтенд

- [ ] EP PHC-4 — Ops и наблюдаемость  
  [ ] US PHC-4.GOV — Governance & Discovery  
    [ ] T PHC-4.GOV.1 — CONSULT — стратегия хранения секретов (Vault vs .env)  
    [ ] T PHC-4.GOV.2 — REFLECT — сценарии деградации при недоступности Turbotext/Gemini  
  [ ] FEAT PHC-4.0 — Спецификации наблюдаемости и релизных процедур  
    [ ] US PHC-4.0.1 — Документировать мониторинг и алерты  
      [ ] T PHC-4.0.1.1 — Описать `/metrics` и пороги SLA в `spec/contracts/schemas/metrics.yaml`  
      [ ] T PHC-4.0.1.2 — Зафиксировать алертинг-плейбуки и деградации в `spec/docs/blueprints/ops.md`  
    [ ] US PHC-4.0.2 — Процедуры выпуска и версии контрактов  
      [ ] T PHC-4.0.2.1 — Обновить `spec/contracts/VERSION.json` (SemVer bump, summary)  
      [ ] T PHC-4.0.2.2 — Синхронизировать `.memory/INDEX.yaml` и подготовить checklist для spec handoff  
  [ ] FEAT PHC-4.1 — Мониторинг и алерты  
    [ ] T PHC-4.1.1.1 — `/metrics` + экспортер p95/504  
    [ ] T PHC-4.1.1.2 — Алерты на заполнение `media/` и рост 504  
  [ ] FEAT PHC-4.2 — Процедуры выпуска  
    [ ] T PHC-4.2.1.1 — Документация deploy checklist  
    [ ] T PHC-4.2.1.2 — Авто-проверка cron очистки (smoke)  


## IN PROGRESS
- _(пусто; добавь новые задачи после консультации с тимлидом)_

## DONE
- [x] REFLECT — проверить таймауты `T_sync_response` в тестах (2025-10-08)
- [x] EP PHC-0 — Организация знаний и процессов (2025-10-31)
 [x] FEAT PHC-0.1 — Инициализация меморибанка и служебных артефактов
  [x] T PHC-0.1.1 — Заполнить `.memory/*`, `spec/contracts/VERSION.json`, REPORT шаблоны
   - owner: codex
   - priority: P0
   - estimate: 0.5d
   - notes: выполнено 2025-10-31, запрос ASK-2025-10-31-001
- [x] T PHC-0.1.2 — Удалить `.memory/REPORT.json` и `.memory/REPORT_SCHEMA.json`, скорректировать инструкции (2025-10-31)
 - owner: codex
 - priority: P0
 - notes: инициировано тимлидом 2025-10-31
- [x] T PHC-0.1.3 — Синхронизировать `.memory/CONTEXT.md` с PRD/ARCHITECTURE (2025-10-31)
 - owner: codex
 - priority: P0
 - notes: сверка требований разделов 10–11 PRD и архитектурного гида

## GOV Template (reference)
- [ ] EP XXX — Название эпика  
  [ ] US XXX.GOV — Governance & Discovery  
    [ ] T XXX.GOV.1 — CONSULT — ключевой вопрос к тимлиду  
    [ ] T XXX.GOV.2 — REFLECT — анализ рисков/альтернатив  
  [ ] FEAT XXX.Y — Функциональный блок (открывать после закрытия GOV)
<|MERGE_RESOLUTION|>--- conflicted
+++ resolved
@@ -94,11 +94,9 @@
         [x] T PHC-1.2.1e — Реализовать доступ к `template_media` (репозиторий + файловая система)  
         [x] T PHC-1.2.1f — Имплементация клиента Gemini + интеграция с JobContext  
         [x] T PHC-1.2.1g — Тесты/контракты для GeminiDriver (успех, timeout, ошибки)  
-<<<<<<< HEAD
-      [ ] T PHC-1.2.2 — Реализовать `TurbotextDriver` (polling, без публичных ссылок)  
-=======
+
       [ ] T PHC-1.2.2 — Реализовать `TurbotextDriver`  
->>>>>>> c603b2f6
+
         [ ] T PHC-1.2.2a — REFLECT — спроектировать адаптер Turbotext (polling, квоты, локальные данные)  
         [ ] T PHC-1.2.2b — Имплементация клиента Turbotext + обновление JobContext  
         [ ] T PHC-1.2.2c — Тесты/контракты для TurbotextDriver (успех, очередь, ошибки)
