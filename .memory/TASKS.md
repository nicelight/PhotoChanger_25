--- conflicted
+++ resolved
@@ -100,15 +100,11 @@
         [x] T PHC-1.2.2a — REFLECT — определить поток Turbotext (временные URL, polling, TTL, cleanup)  
         [x] T PHC-1.2.2b — CONSULT — утвердить публичный доступ `/public/provider-media/{media_id}` и параметры polling  
         [x] T PHC-1.2.2c — Реализовать генерацию ссылок и эндпоинт `/public/provider-media/{media_id}`  
-<<<<<<< HEAD
-        [ ] T PHC-1.2.2d — Имплементация клиента Turbotext (create_queue, polling, скачивание результата)  
-        [ ] T PHC-1.2.2e — Тесты для TurbotextDriver и публичного эндпоинта (успех, timeout, ошибки)  
-        [ ] T PHC-1.2.2f — Обновить PRD и связанные артефакты (описание временных ссылок Turbotext)  
-=======
+
         [x] T PHC-1.2.2d — Имплементация клиента Turbotext (create_queue, polling, скачивание результата)  
         [x] T PHC-1.2.2e — Тесты для TurbotextDriver и публичного эндпоинта (успех, timeout, ошибки)  
         [x] T PHC-1.2.2f — Обновить PRD и связанные артефакты (описание временных ссылок Turbotext)  
->>>>>>> 4b8d15de
+9a5d5f5ed6d1dd584539a8a4bb4592e8
 
     [ ] FEAT PHC-1.3 — TTL и очистка медиа  
       [ ] T PHC-1.3.1.1 — Cron `scripts/cleanup_media.py`  
