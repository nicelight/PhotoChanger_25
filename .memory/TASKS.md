--- conflicted
+++ resolved
@@ -53,15 +53,10 @@
       [x] T PHC-1.0.3.1 — Подготовить C4-диаграммы контекста/контейнера в `spec/diagrams/`
       [x] T PHC-1.0.3.2 — Добавить sequence/state диаграммы (Mermaid/PlantUML) для ключевых use-case в `spec/diagrams/`
 
-<<<<<<< HEAD
   [x] FEAT PHC-1.1 — Построение ingest API и доменной модели  
     [x] US PHC-1.1.1 — Валидация payload и создание `JobContext`  
         [x] T PHC-1.1.1.1 — Ограничение размера файлов и MIME (JPEG/PNG/WebP)  
-=======
-  [ ] FEAT PHC-1.1 — Построение ingest API и доменной модели  
-    [ ] US PHC-1.1.1 — Валидация payload и создание `JobContext`  
-        [ ] T PHC-1.1.1.1 — Ограничение размера файлов и MIME (JPEG/PNG/WebP)  
->>>>>>> c333fdeb
+
           [x] T PHC-1.1.1.1a — REFLECT — выбрать подход к потоковой валидации и определению MIME  
           [x] T PHC-1.1.1.1b — Реализовать проверку размера (per-slot + safety cap) на уровне ingest  
           [x] T PHC-1.1.1.1c — Интегрировать MIME-детекцию и ошибки 415 в ingest pipeline  
