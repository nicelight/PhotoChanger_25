--- conflicted
+++ resolved
@@ -170,15 +170,13 @@
 - 2025-10-27 11:05 — прогнал `pytest tests/unit/test_ingest_helpers.py` и `pytest tests/contract/test_ingest.py` (зелёные).
 - 2025-10-27 12:30 — отметил тесты ingest helper-ов маркером `unit`, чтобы они входили в матрицу `pytest -m unit`.
 
-<<<<<<< HEAD
-## phase4-open-tasks-review-2025-10-27
-- 2025-10-27 13:25 — перечитал .memory/TASKS.md (подфазы 4.2–4.9) и требования roadmap для уточнения ожидаемых артефактов реализации.
-- 2025-10-27 13:40 — осмотрел текущие заготовки очереди, воркера и сервисов (`src/app/infrastructure/queue/postgres.py`, `src/app/workers/queue_worker.py`, `src/app/services/default.py`) на предмет пробелов.
-- 2025-10-27 14:05 — зафиксировал анализ незавершённых тасков фазы 4 и рекомендации по декомпозиции/дополнительным пунктам в `.memory/notes/phase4_open_tasks_analysis.md`.
-=======
 ## phase4-task4.2-2025-10-16
 - 2025-10-16 17:11 — изучил задание 4.2 и существующий каркас PostgresJobQueue
 - 2025-10-16 17:11 — запланировал реализацию SQLite-совместимого слоя (enqueue, acquire, finalize, timeout) и тесты
 - 2025-10-16 17:14 — реализовал PostgresJobQueue на SQLite (enqueue/acquire/finalize/timeout, backpressure) и обновил DefaultJobService
 - 2025-10-16 17:14 — добавил unit-тесты очереди, адаптировал тесты сервиса, pytest -m unit завершается ошибкой (нет fastapi)
->>>>>>> 33f3d837
+
+## phase4-open-tasks-review-2025-10-27
+- 2025-10-27 13:25 — перечитал .memory/TASKS.md (подфазы 4.2–4.9) и требования roadmap для уточнения ожидаемых артефактов реализации.
+- 2025-10-27 13:40 — осмотрел текущие заготовки очереди, воркера и сервисов (`src/app/infrastructure/queue/postgres.py`, `src/app/workers/queue_worker.py`, `src/app/services/default.py`) на предмет пробелов.
+- 2025-10-27 14:05 — зафиксировал анализ незавершённых тасков фазы 4 и рекомендации по декомпозиции/дополнительным пунктам в `.memory/notes/phase4_open_tasks_analysis.md`.