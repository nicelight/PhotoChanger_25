--- conflicted
+++ resolved
@@ -946,16 +946,12 @@
 * **Пагинация:** не применяется (результат ограничен диапазоном дат).
 * **Поля `summary`:**
   * `title` — текущее название слота, отдаётся для UI (если поле пустое, фронтенд отображает `slot_id`).
-<<<<<<< HEAD
   * `style_media_preview` — абсолютный URL миниатюры второго (шаблонного) изображения, либо `null`, если привязки нет.
   * `success` — количество задач со статусом `completed` в выбранном диапазоне.
   * `timeouts` — количество задач со статусом `failed_timeout` (безусловно завершённых по `T_sync_response`).
   * `provider_errors` — количество задач, завершившихся статусом `failed_provider`.
   * `cancelled` — количество задач, переведённых в `cancelled` (ручная отмена, сброс очереди).
   * `errors` — суммарное количество неуспешных задач (`timeouts + provider_errors + cancelled`).
-=======
-  * `success` / `errors` — количество успешных и неуспешных задач в выбранном диапазоне.
->>>>>>> ed0ae988
   * `ingest_count` — общее число ingest-запросов (`success + errors`).
   * `avg_response_ms` и `p95_response_ms` — среднее и 95-й перцентиль времени ответа по успешным задачам.
   * `error_rate_percent` — доля ошибок, выраженная в процентах, округление до двух знаков после запятой.
