{
<<<<<<< HEAD
  "version": "0.1.2",
=======
  "version": "0.1.1",
>>>>>>> 9e265646
  "released_at": "2025-10-16",
  "changes": [
    {
      "scope": "api",
      "type": "init",
      "description": "Initial API scaffold"
    },
    {
<<<<<<< HEAD
      "scope": "providers",
      "type": "patch",
      "description": "Aligned Gemini/Turbotext contracts with provider limits, queue TTL and cleanup requirements"
    },
    {
      "scope": "providers",
      "type": "patch",
      "description": "Corrected provider specs to drop unsupported limits and sync cleanup cadence with SDD"
=======
      "scope": "api",
      "type": "patch",
      "description": "Clarified AuthToken/Settings/Result schemas and aligned TTL fields"
>>>>>>> 9e265646
    }
  ],
  "semver_policy": {
    "major": "breaking changes to public API or behavior",
    "minor": "backward-compatible feature additions",
    "patch": "backward-compatible fixes / docs"
  },
  "deprecation": {
    "policy": "MINOR: add deprecation notice; remove no earlier than next MAJOR",
    "notices": []
  }
}<|MERGE_RESOLUTION|>--- conflicted
+++ resolved
@@ -1,9 +1,5 @@
 {
-<<<<<<< HEAD
-  "version": "0.1.2",
-=======
   "version": "0.1.1",
->>>>>>> 9e265646
   "released_at": "2025-10-16",
   "changes": [
     {
@@ -12,7 +8,6 @@
       "description": "Initial API scaffold"
     },
     {
-<<<<<<< HEAD
       "scope": "providers",
       "type": "patch",
       "description": "Aligned Gemini/Turbotext contracts with provider limits, queue TTL and cleanup requirements"
@@ -21,11 +16,6 @@
       "scope": "providers",
       "type": "patch",
       "description": "Corrected provider specs to drop unsupported limits and sync cleanup cadence with SDD"
-=======
-      "scope": "api",
-      "type": "patch",
-      "description": "Clarified AuthToken/Settings/Result schemas and aligned TTL fields"
->>>>>>> 9e265646
     }
   ],
   "semver_policy": {
