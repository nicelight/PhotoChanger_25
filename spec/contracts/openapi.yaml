openapi: 3.1.0
info:
  title: PhotoChanger Platform API
  version: 0.1.0
  description: |
    Контракт REST API платформы PhotoChanger, включающий ingest-эндпоинт для DSLR Remote Pro
    и внутренние операции для UI управления слотами, медиа и статистикой. Основан на требованиях
    из `/Docs/brief.md`. Все защищённые эндпоинты используют JWT-аутентификацию и проверку прав.
servers:
  - url: https://api.photochanger.local
    description: Базовый URL платформы
security:
  - bearerAuth: []
tags:
  - name: Auth
    description: Аутентификация и управление сессиями
  - name: Providers
    description: Справочник AI-провайдеров
  - name: Slots
    description: Управление статическими ingest-слотами
  - name: Media
    description: Временное и шаблонное медиа-хранилище
  - name: Settings
    description: Глобальные настройки платформы и управление секретами
  - name: Stats
    description: Метрики и отчёты по слотам
  - name: Ingest
    description: Внешний ingest-эндпоинт для DSLR Remote Pro
  - name: Public
    description: Публичная раздача временных медиа-ссылок
paths:
  /api/login:
    post:
      security: []
      tags: [Auth]
      summary: Вход пользователя и выдача JWT
      requestBody:
        required: true
        content:
          application/json:
            schema:
              $ref: ./schemas/LoginRequest.json
      responses:
        '200':
          description: Успешная аутентификация
          content:
            application/json:
              schema:
                $ref: ./schemas/LoginResponse.json
        '400':
          $ref: '#/components/responses/BadRequest'
        '401':
          $ref: '#/components/responses/Unauthorized'
        '429':
          $ref: '#/components/responses/TooManyRequests'
  /api/providers:
    get:
      tags: [Providers]
      summary: Получить короткий справочник провайдеров
      security:
        - bearerAuth: []
      responses:
        '200':
          description: Список провайдеров
          content:
            application/json:
              schema:
                $ref: ./schemas/ProviderList.json
        '401':
          $ref: '#/components/responses/Unauthorized'
        '403':
          $ref: '#/components/responses/Forbidden'
        '500':
          $ref: '#/components/responses/InternalError'
  /api/slots:
    get:
      tags: [Slots]
      summary: Получить список статических ingest-слотов
      security:
        - bearerAuth: []
      parameters:
        - in: query
          name: provider_id
          schema:
            type: string
          description: Фильтр по провайдеру
        - in: query
          name: operation_id
          schema:
            type: string
          description: Фильтр по операции провайдера
        - in: query
          name: search
          schema:
            type: string
          description: Поиск по имени слота
      responses:
        '200':
          description: Коллекция слотов
          content:
            application/json:
              schema:
                $ref: ./schemas/SlotListResponse.json
        '400':
          $ref: '#/components/responses/BadRequest'
        '401':
          $ref: '#/components/responses/Unauthorized'
        '403':
          $ref: '#/components/responses/Forbidden'
        '500':
          $ref: '#/components/responses/InternalError'
  /api/slots/{slot_id}:
    get:
      tags: [Slots]
      summary: Получить данные конкретного слота
      security:
        - bearerAuth: []
      parameters:
        - $ref: '#/components/parameters/SlotId'
      responses:
        '200':
          description: Данные слота
          content:
            application/json:
              schema:
                $ref: ./schemas/Slot.json
        '401':
          $ref: '#/components/responses/Unauthorized'
        '403':
          $ref: '#/components/responses/Forbidden'
        '404':
          $ref: '#/components/responses/NotFound'
        '500':
          $ref: '#/components/responses/InternalError'
    put:
      tags: [Slots]
      summary: Обновить настройки слота
      security:
        - bearerAuth: []
      parameters:
        - $ref: '#/components/parameters/SlotId'
        - $ref: '#/components/parameters/SlotVersionIfMatch'
      requestBody:
        required: true
        content:
          application/json:
            schema:
              $ref: ./schemas/SlotUpdateRequest.json
      responses:
        '200':
          description: Настройки обновлены
          content:
            application/json:
              schema:
                $ref: ./schemas/SlotUpdateResponse.json
        '400':
          $ref: '#/components/responses/BadRequest'
        '401':
          $ref: '#/components/responses/Unauthorized'
        '403':
          $ref: '#/components/responses/Forbidden'
        '404':
          $ref: '#/components/responses/NotFound'
        '409':
          $ref: '#/components/responses/Conflict'
        '422':
          $ref: '#/components/responses/UnprocessableEntity'
        '500':
          $ref: '#/components/responses/InternalError'
  /api/slots/{slot_id}/reset_stats:
    post:
      tags: [Slots]
      summary: Сбросить статистику слота
      security:
        - bearerAuth: []
      parameters:
        - $ref: '#/components/parameters/SlotId'
      requestBody:
        required: false
        content:
          application/json:
            schema:
              type: object
              description: Пустой объект для совместимости
      responses:
        '204':
          description: Статистика сброшена
        '401':
          $ref: '#/components/responses/Unauthorized'
        '403':
          $ref: '#/components/responses/Forbidden'
        '404':
          $ref: '#/components/responses/NotFound'
        '409':
          $ref: '#/components/responses/Conflict'
        '500':
          $ref: '#/components/responses/InternalError'
  /api/settings:
    get:
      tags: [Settings]
      summary: Получить глобальные настройки платформы
      description: Требует право `settings:read`. Возвращает статус секретов и параметры TTL медиахранилища
      security:
        - bearerAuth: []
      responses:
        '200':
          description: Текущие настройки платформы
          content:
            application/json:
              schema:
                $ref: ./schemas/SettingsResponse.json
        '401':
          $ref: '#/components/responses/Unauthorized'
        '403':
          $ref: '#/components/responses/Forbidden'
        '500':
          $ref: '#/components/responses/InternalError'
    put:
      tags: [Settings]
      summary: Обновить глобальные настройки и секреты
      description: >-
        Требует право `settings:write`. Обновляет только переданные поля и возвращает актуальные значения.
      security:
        - bearerAuth: []
      requestBody:
        required: true
        content:
          application/json:
            schema:
              $ref: ./schemas/SettingsUpdateRequest.json
      responses:
        '200':
          description: Настройки обновлены
          content:
            application/json:
              schema:
                $ref: ./schemas/SettingsResponse.json
        '400':
          $ref: '#/components/responses/BadRequest'
        '401':
          $ref: '#/components/responses/Unauthorized'
        '403':
          $ref: '#/components/responses/Forbidden'
        '422':
          $ref: '#/components/responses/UnprocessableEntity'
        '500':
          $ref: '#/components/responses/InternalError'
  /api/media/cache/purge:
    post:
      tags: [Settings]
      summary: Поставить задачу очистки медиа-кеша
      description: Требует право `settings:write`. Планирует асинхронное удаление устаревших Result и media_object
      security:
        - bearerAuth: []
      requestBody:
        required: false
        content:
          application/json:
            schema:
              $ref: ./schemas/MediaCachePurgeRequest.json
      responses:
        '202':
          description: Очистка поставлена в очередь
          content:
            application/json:
              schema:
                $ref: ./schemas/MediaCachePurgeResponse.json
        '400':
          $ref: '#/components/responses/BadRequest'
        '401':
          $ref: '#/components/responses/Unauthorized'
        '403':
          $ref: '#/components/responses/Forbidden'
        '422':
          $ref: '#/components/responses/UnprocessableEntity'
        '500':
          $ref: '#/components/responses/InternalError'
<<<<<<< HEAD
=======
  /api/jobs:
    get:
      tags: [Jobs]
      summary: Получить список задач ingest-очереди
      description: >-
        Возвращает административный список задач с агрегированными метриками ожидания и дедлайнами,
        рассчитываемыми через DeadlineGuard (`job.expires_at`). Требует право `stats:read`.
      security:
        - bearerAuth: []
      parameters:
        - in: query
          name: status
          schema:
            type: string
            enum: [pending, processing]
          description: Фильтр по текущему промежуточному статусу задачи.
        - in: query
          name: is_finalized
          schema:
            type: boolean
          description: Ограничить выборку финализированными (`true`) или активными (`false`) задачами.
        - in: query
          name: failure_reason
          schema:
            type: string
            enum: [timeout, provider_error, cancelled]
          description: Показать только задачи с указанной причиной неуспеха.
        - in: query
          name: slot_id
          schema:
            $ref: '#/components/schemas/SlotId'
          description: Фильтр по идентификатору слота (`slot-001` … `slot-015`).
        - in: query
          name: page
          schema:
            type: integer
            minimum: 1
            default: 1
          description: Номер страницы постраничного просмотра.
        - in: query
          name: page_size
          schema:
            type: integer
            minimum: 1
            maximum: 100
            default: 20
          description: Количество записей на страницу.
        - in: query
          name: sort_by
          schema:
            type: string
            enum: [created_at, expires_at]
            default: expires_at
          description: Поле сортировки списка задач.
        - in: query
          name: sort_order
          schema:
            type: string
            enum: [asc, desc]
            default: asc
          description: Направление сортировки.
      responses:
        '200':
          description: Список задач с дедлайнами и временными метриками
          content:
            application/json:
              schema:
                $ref: ./schemas/JobListResponse.json
        '400':
          $ref: '#/components/responses/BadRequest'
        '401':
          $ref: '#/components/responses/Unauthorized'
        '403':
          $ref: '#/components/responses/Forbidden'
        '500':
          $ref: '#/components/responses/InternalError'
  /api/jobs/{job_id}:
    get:
      tags: [Jobs]
      summary: Получить подробную информацию о задаче
      description: >-
        Возвращает полную запись задачи, её дедлайн `expires_at` и рассчитанные DeadlineGuard метрики
        оставшегося времени. Требует право `stats:read`.
      security:
        - bearerAuth: []
      parameters:
        - $ref: '#/components/parameters/JobId'
      responses:
        '200':
          description: Подробная информация о задаче
          content:
            application/json:
              schema:
                $ref: ./schemas/JobDetailResponse.json
        '401':
          $ref: '#/components/responses/Unauthorized'
        '403':
          $ref: '#/components/responses/Forbidden'
        '404':
          $ref: '#/components/responses/NotFound'
        '500':
          $ref: '#/components/responses/InternalError'
>>>>>>> c90c4b2b
  /api/media/register:
    post:
      tags: [Media]
      summary: Зарегистрировать временное медиа и получить публичную ссылку
      security:
        - bearerAuth: []
      requestBody:
        required: true
        content:
          multipart/form-data:
            schema:
              $ref: ./schemas/MediaRegisterRequest.json
      responses:
        '201':
          description: Временный файл зарегистрирован
          content:
            application/json:
              schema:
                $ref: ./schemas/MediaObject.json
        '400':
          $ref: '#/components/responses/BadRequest'
        '401':
          $ref: '#/components/responses/Unauthorized'
        '403':
          $ref: '#/components/responses/Forbidden'
        '413':
          $ref: '#/components/responses/PayloadTooLarge'
        '415':
          $ref: '#/components/responses/UnsupportedMediaType'
        '429':
          $ref: '#/components/responses/TooManyRequests'
        '500':
          $ref: '#/components/responses/InternalError'
        '503':
          $ref: '#/components/responses/ServiceUnavailable'
  /api/template-media/register:
    post:
      tags: [Media]
      summary: Загрузить шаблон и привязать его к слоту
      security:
        - bearerAuth: []
      requestBody:
        required: true
        content:
          multipart/form-data:
            schema:
              $ref: ./schemas/TemplateMediaRegisterRequest.json
      responses:
        '201':
          description: Шаблон зарегистрирован и привязан
          content:
            application/json:
              schema:
                $ref: ./schemas/TemplateMediaObject.json
        '400':
          $ref: '#/components/responses/BadRequest'
        '401':
          $ref: '#/components/responses/Unauthorized'
        '403':
          $ref: '#/components/responses/Forbidden'
        '404':
          $ref: '#/components/responses/NotFound'
        '409':
          $ref: '#/components/responses/Conflict'
        '415':
          $ref: '#/components/responses/UnsupportedMediaType'
        '500':
          $ref: '#/components/responses/InternalError'
  /api/template-media/{id}:
    delete:
      tags: [Media]
      summary: Удалить шаблонное медиа и отвязать от слота
      security:
        - bearerAuth: []
      parameters:
        - name: id
          in: path
          required: true
          description: Идентификатор шаблонного медиа
          schema:
            type: string
            format: uuid
        - name: slot_id
          in: query
          required: true
          description: Слот, из которого удаляется привязка
          schema:
            $ref: '#/components/schemas/SlotId'
        - name: setting_key
          in: query
          required: true
          description: Ключ настройки, который ссылался на шаблон
          schema:
            type: string
        - name: force
          in: query
          required: false
          description: Удалить файл даже при нескольких привязках
          schema:
            type: boolean
      responses:
        '204':
          description: Шаблон удалён или отвязан
        '401':
          $ref: '#/components/responses/Unauthorized'
        '403':
          $ref: '#/components/responses/Forbidden'
        '404':
          $ref: '#/components/responses/NotFound'
        '409':
          $ref: '#/components/responses/Conflict'
        '500':
          $ref: '#/components/responses/InternalError'
        '503':
          $ref: '#/components/responses/ServiceUnavailable'
  /public/media/{id}:
    get:
      security: []
      tags: [Public]
      summary: Получить временный файл по публичной ссылке
      parameters:
        - in: path
          name: id
          required: true
          schema:
            format: uuid
            type: string
          description: Идентификатор media_object
      responses:
        '200':
          description: Бинарное содержимое изображения
          content:
            image/jpeg:
              schema:
                type: string
                format: binary
            image/png:
              schema:
                type: string
                format: binary
            image/webp:
              schema:
                type: string
                format: binary
        '400':
          $ref: '#/components/responses/BadRequest'
        '404':
          $ref: '#/components/responses/NotFound'
        '410':
          $ref: '#/components/responses/Gone'
        '429':
          $ref: '#/components/responses/TooManyRequests'
        '500':
          $ref: '#/components/responses/InternalError'
        '503':
          $ref: '#/components/responses/ServiceUnavailable'
  /api/stats/{slot_id}:
    get:
      tags: [Stats]
      summary: Получить статистику по слоту
      security:
        - bearerAuth: []
      parameters:
        - $ref: '#/components/parameters/SlotId'
        - in: query
          name: from
          schema:
            type: string
            format: date-time
          description: Начало диапазона (UTC). Максимальная длительность — 31 день.
        - in: query
          name: to
          schema:
            type: string
            format: date-time
          description: Конец диапазона (UTC)
        - in: query
          name: group_by
          schema:
            type: string
            enum: [hour, day, week]
            default: day
          description: Гранулярность агрегации
      responses:
        '200':
          description: Детальная статистика по слоту
          content:
            application/json:
              schema:
                $ref: ./schemas/SlotStatsResponse.json
        '400':
          $ref: '#/components/responses/BadRequest'
        '401':
          $ref: '#/components/responses/Unauthorized'
        '403':
          $ref: '#/components/responses/Forbidden'
        '404':
          $ref: '#/components/responses/NotFound'
        '500':
          $ref: '#/components/responses/InternalError'
  /api/stats/global:
    get:
      tags: [Stats]
      summary: Получить агрегированную статистику по слотам
      security:
        - bearerAuth: []
      parameters:
        - in: query
          name: from
          schema:
            type: string
            format: date-time
          description: Начало диапазона (UTC). Максимум 90 дней.
        - in: query
          name: to
          schema:
            type: string
            format: date-time
          description: Конец диапазона (UTC)
        - in: query
          name: group_by
          schema:
            type: string
            enum: [day, week, month]
            default: week
        - in: query
          name: page
          schema:
            type: integer
            minimum: 1
            default: 1
        - in: query
          name: page_size
          schema:
            type: integer
            minimum: 1
            maximum: 50
            default: 10
        - in: query
          name: sort_by
          schema:
            type: string
            enum: [period_start, success, errors, ingest_count, avg_response_ms, p95_response_ms, total_cost]
            default: period_start
        - in: query
          name: sort_order
          schema:
            type: string
            enum: [asc, desc]
            default: desc
        - in: query
          name: provider_id
          schema:
            type: string
          description: Фильтр по провайдеру
        - in: query
          name: slot_id
          schema:
            $ref: '#/components/schemas/SlotId'
          description: Фильтр по конкретному слоту
      responses:
        '200':
          description: Агрегированная статистика
          content:
            application/json:
              schema:
                $ref: ./schemas/GlobalStatsResponse.json
        '400':
          $ref: '#/components/responses/BadRequest'
        '401':
          $ref: '#/components/responses/Unauthorized'
        '403':
          $ref: '#/components/responses/Forbidden'
        '500':
          $ref: '#/components/responses/InternalError'
  /ingest/{slotId}:
    post:
      tags: [Ingest]
      summary: Принять ingest-запрос от DSLR Remote Pro
      description: >-
        Эндпоинт принимает multipart/form-data с исходной фотографией и глобальным паролем.
        Дополнительные текстовые поля не валидируются и сохраняются как метаданные. Ограничение
        ожидания ответа — до 50 секунд.
      security: []
      parameters:
        - in: path
          name: slotId
          required: true
          schema:
            $ref: '#/components/schemas/SlotId'
          description: Статический идентификатор ingest-слота (`slot-001` … `slot-015`).
      requestBody:
        required: true
        content:
          multipart/form-data:
            schema:
              $ref: ./schemas/IngestRequest.json
      responses:
        '200':
          description: Успешная обработка изображения
          content:
            image/jpeg:
              schema:
                type: string
                format: binary
            image/png:
              schema:
                type: string
                format: binary
            image/webp:
              schema:
                type: string
                format: binary
            image/heic:
              schema:
                type: string
                format: binary
            image/heif:
              schema:
                type: string
                format: binary
        '400':
          $ref: '#/components/responses/BadRequest'
        '401':
          $ref: '#/components/responses/Unauthorized'
        '413':
          $ref: '#/components/responses/PayloadTooLarge'
        '415':
          $ref: '#/components/responses/UnsupportedMediaType'
        '429':
          $ref: '#/components/responses/TooManyRequests'
        '500':
          $ref: '#/components/responses/InternalError'
        '503':
          $ref: '#/components/responses/ServiceUnavailable'
        '504':
          $ref: '#/components/responses/GatewayTimeout'
components:
  securitySchemes:
    bearerAuth:
      type: http
      scheme: bearer
      bearerFormat: JWT
  schemas:
    SlotId:
      type: string
      enum:
        - slot-001
        - slot-002
        - slot-003
        - slot-004
        - slot-005
        - slot-006
        - slot-007
        - slot-008
        - slot-009
        - slot-010
        - slot-011
        - slot-012
        - slot-013
        - slot-014
        - slot-015
      description: Допустимый статический идентификатор ingest-слота.
  parameters:
    SlotId:
      name: slot_id
      in: path
      required: true
      schema:
        $ref: '#/components/schemas/SlotId'
      description: Идентификатор статического слота (`slot-001` … `slot-015`)
    SlotVersionIfMatch:
      name: If-Match
      in: header
      required: false
      schema:
        type: string
      description: >-
        Текущая версия слота в формате ETag. Обязателен, если метка версии не
        передана в поле `updated_at` тела запроса.
  responses:
    BadRequest:
      description: Некорректный запрос
      content:
        application/json:
          schema:
            $ref: ./schemas/Error.json
    Unauthorized:
      description: Ошибка аутентификации
      content:
        application/json:
          schema:
            $ref: ./schemas/Error.json
    Forbidden:
      description: Недостаточно прав
      content:
        application/json:
          schema:
            $ref: ./schemas/Error.json
    NotFound:
      description: Ресурс не найден
      content:
        application/json:
          schema:
            $ref: ./schemas/Error.json
    Conflict:
      description: Конфликт состояния
      content:
        application/json:
          schema:
            $ref: ./schemas/Error.json
    UnprocessableEntity:
      description: Ошибка бизнес-валидации
      content:
        application/json:
          schema:
            $ref: ./schemas/Error.json
    TooManyRequests:
      description: Превышен лимит запросов
      content:
        application/json:
          schema:
            $ref: ./schemas/Error.json
    PayloadTooLarge:
      description: Размер файла превышает лимит
      content:
        application/json:
          schema:
            $ref: ./schemas/Error.json
    UnsupportedMediaType:
      description: MIME не поддерживается
      content:
        application/json:
          schema:
            $ref: ./schemas/Error.json
    InternalError:
      description: Внутренняя ошибка сервиса
      content:
        application/json:
          schema:
            $ref: ./schemas/Error.json
    ServiceUnavailable:
      description: Временная недоступность сервиса
      content:
        application/json:
          schema:
            $ref: ./schemas/Error.json
    GatewayTimeout:
      description: Истекло окно ожидания синхронного ответа
      content:
        application/json:
          schema:
            $ref: ./schemas/Error.json
    Gone:
      description: Ссылка истекла
      content:
        application/json:
          schema:
            $ref: ./schemas/Error.json<|MERGE_RESOLUTION|>--- conflicted
+++ resolved
@@ -275,8 +275,7 @@
           $ref: '#/components/responses/UnprocessableEntity'
         '500':
           $ref: '#/components/responses/InternalError'
-<<<<<<< HEAD
-=======
+
   /api/jobs:
     get:
       tags: [Jobs]
@@ -379,7 +378,6 @@
           $ref: '#/components/responses/NotFound'
         '500':
           $ref: '#/components/responses/InternalError'
->>>>>>> c90c4b2b
   /api/media/register:
     post:
       tags: [Media]
