--- conflicted
+++ resolved
@@ -23,13 +23,8 @@
     - Автоистечение `media_object` через `T_public_link_ttl = T_sync_response` секунд и установка `failure_reason = 'timeout'` без ручного продления.
     - Ротация ingest-пароля через `PUT /api/settings` обновляет конфигурацию без прерывания активных ingest и сохраняет аудит операции.
   - **E2E**
-<<<<<<< HEAD
-    - Полный ingest с успешным завершением в пределах актуального `T_sync_response` (45–60 с) и проверкой, что результат скачивается по публичной ссылке до истечения `result_expires_at`.
-    - Инжест с таймаутом: мок провайдера задерживает ответ дольше `T_sync_response`, система отдаёт 504 и очищает данные.
-=======
     - Полный ingest с успешным завершением в пределах актуального `T_sync_response` (45–60 с).
     - Инжест с таймаутом: мок провайдера задерживает ответ дольше `T_sync_response`, система отдаёт 504 и очищает данные; дальнейший ответ от провайдера фиксируется только в логах, не восстанавливает результат и не меняет статус Job.
->>>>>>> d2c25cfc
     - Сценарии Turbotext: регистрация public_url, polling `do=get_result` с фиксацией `queueid`, обработка ответа внутри окна ожидания и завершение задачи без webhook.
     - Смена ingest-пароля: администратор получает новый JWT, обновляет пароль через `/api/settings`, после чего ingest принимает только новое значение.
 
