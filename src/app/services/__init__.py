"""Доменные сервисы PhotoChanger."""

from .job_service import JobService
from .media_service import MediaService
from .registry import ServiceRegistry
from .settings import SettingsService, SettingsUpdate
from .slot_service import SlotService
<<<<<<< HEAD
from .slots import SlotManagementService, SlotValidationError
=======
from .stats import CachedStatsService
>>>>>>> 1fa516f2
from .stats_service import StatsService

__all__ = [
    "JobService",
    "MediaService",
    "ServiceRegistry",
    "SettingsService",
    "SettingsUpdate",
    "SlotService",
<<<<<<< HEAD
    "SlotManagementService",
    "SlotValidationError",
=======
    "CachedStatsService",
>>>>>>> 1fa516f2
    "StatsService",
]<|MERGE_RESOLUTION|>--- conflicted
+++ resolved
@@ -1,15 +1,17 @@
-"""Доменные сервисы PhotoChanger."""
+"""Доменные сервисы PhotoChanger.
+
+На этой фазе определяются только интерфейсы без бизнес-логики. Реализации
+подключаются через плагины согласно ``spec/docs/blueprints`` и контрактам из
+``spec/contracts``.
+"""
 
 from .job_service import JobService
 from .media_service import MediaService
 from .registry import ServiceRegistry
-from .settings import SettingsService, SettingsUpdate
+from .settings_service import SettingsService
 from .slot_service import SlotService
-<<<<<<< HEAD
 from .slots import SlotManagementService, SlotValidationError
-=======
 from .stats import CachedStatsService
->>>>>>> 1fa516f2
 from .stats_service import StatsService
 
 __all__ = [
@@ -17,13 +19,9 @@
     "MediaService",
     "ServiceRegistry",
     "SettingsService",
-    "SettingsUpdate",
     "SlotService",
-<<<<<<< HEAD
     "SlotManagementService",
     "SlotValidationError",
-=======
     "CachedStatsService",
->>>>>>> 1fa516f2
     "StatsService",
 ]