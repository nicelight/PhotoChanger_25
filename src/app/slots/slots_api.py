"""Admin slot routes (test-run, CRUD)."""

from __future__ import annotations

import json
from typing import Any

from fastapi import APIRouter, Depends, File, Form, HTTPException, Request, UploadFile, status

from ..config import AppConfig
from ..ingest.ingest_errors import (
    PayloadTooLargeError,
    ProviderExecutionError,
    ProviderTimeoutError,
    UnsupportedMediaError,
    UploadReadError,
)
from ..ingest.ingest_models import FailureReason
from ..ingest.ingest_service import IngestService
from ..repositories.job_history_repository import JobHistoryRepository
from ..repositories.media_object_repository import MediaObjectRepository
from ..settings.settings_service import SettingsService
from .slots_models import Slot
from .slots_repository import SlotRepository
from .slots_schemas import (
    SlotDetailsResponse,
    SlotRecentResultPayload,
    SlotSummaryResponse,
    SlotTemplateMediaPayload,
    SlotUpdateRequest,
)

router = APIRouter(prefix="/api/slots", tags=["slots"])


def get_ingest_service(request: Request) -> IngestService:
    """Fetch ingest service from application state."""
    try:
        return request.app.state.ingest_service  # type: ignore[attr-defined]
    except AttributeError as exc:  # pragma: no cover - defensive path
        raise RuntimeError("IngestService is not configured") from exc


def get_slot_repo(request: Request) -> SlotRepository:
    try:
        return request.app.state.slot_repo  # type: ignore[attr-defined]
    except AttributeError as exc:  # pragma: no cover - defensive path
        raise RuntimeError("SlotRepository is not configured") from exc


def get_job_repo(request: Request) -> JobHistoryRepository:
    try:
        return request.app.state.job_repo  # type: ignore[attr-defined]
    except AttributeError as exc:  # pragma: no cover - defensive path
        raise RuntimeError("JobHistoryRepository is not configured") from exc


def get_media_repo(request: Request) -> MediaObjectRepository:
    try:
        return request.app.state.media_repo  # type: ignore[attr-defined]
    except AttributeError as exc:  # pragma: no cover - defensive path
        raise RuntimeError("MediaObjectRepository is not configured") from exc


def get_settings_service(request: Request) -> SettingsService:
    try:
        return request.app.state.settings_service  # type: ignore[attr-defined]
    except AttributeError as exc:  # pragma: no cover - defensive path
        raise RuntimeError("SettingsService is not configured") from exc


@router.get("/")
def list_slots(
    slot_repo: SlotRepository = Depends(get_slot_repo),
) -> list[SlotSummaryResponse]:
    slots = slot_repo.list_slots()
    return [_slot_summary(slot) for slot in slots]


@router.get("/{slot_id}")
def fetch_slot(
    slot_id: str,
    slot_repo: SlotRepository = Depends(get_slot_repo),
    job_repo: JobHistoryRepository = Depends(get_job_repo),
    settings_service: SettingsService = Depends(get_settings_service),
) -> SlotDetailsResponse:
    try:
        slot = slot_repo.get_slot(slot_id)
    except KeyError:
        raise HTTPException(
            status_code=status.HTTP_404_NOT_FOUND,
            detail={"status": "error", "failure_reason": FailureReason.SLOT_NOT_FOUND.value},
        ) from None
    return _slot_details(slot, job_repo, settings_service)


@router.put("/{slot_id}")
def update_slot(
    slot_id: str,
    payload: SlotUpdateRequest,
    slot_repo: SlotRepository = Depends(get_slot_repo),
    job_repo: JobHistoryRepository = Depends(get_job_repo),
    settings_service: SettingsService = Depends(get_settings_service),
) -> SlotDetailsResponse:
    try:
        updated = slot_repo.update_slot(
            slot_id,
            display_name=payload.display_name,
            provider=payload.provider,
            operation=payload.operation,
            is_active=payload.is_active,
            size_limit_mb=payload.size_limit_mb,
            settings=payload.settings,
            template_media=[
                {"media_kind": binding.media_kind, "media_object_id": binding.media_object_id}
                for binding in payload.template_media
            ],
            updated_by="admin-ui",
        )
    except KeyError:
        raise HTTPException(
            status_code=status.HTTP_404_NOT_FOUND,
            detail={"status": "error", "failure_reason": FailureReason.SLOT_NOT_FOUND.value},
        ) from None
    return _slot_details(updated, job_repo, settings_service)


def _bad_request(details: str) -> HTTPException:
    return HTTPException(
        status_code=status.HTTP_400_BAD_REQUEST,
        detail={
            "status": "error",
            "failure_reason": FailureReason.INVALID_REQUEST.value,
            "details": details,
        },
    )


def _sanitize_template_media(value: Any) -> list[dict[str, str]]:
    if value is None:
        return []
    if not isinstance(value, list):
        raise _bad_request("template_media must be an array of objects")

    prepared: list[dict[str, str]] = []
    for index, item in enumerate(value):
        if not isinstance(item, dict):
            raise _bad_request(f"template_media[{index}] must be an object")
        media_kind = item.get("media_kind")
        media_object_id = item.get("media_object_id")
        if not media_kind or not media_object_id:
            raise _bad_request("media_kind and media_object_id are required for template_media items")
        prepared.append({"media_kind": str(media_kind), "media_object_id": str(media_object_id)})
    return prepared


def _parse_slot_payload(raw_value: str | None) -> dict[str, Any]:
    if raw_value in (None, ""):
        return {}
    try:
        payload = json.loads(raw_value)
    except json.JSONDecodeError as exc:
        raise _bad_request("slot_payload must be a JSON object") from exc

    if not isinstance(payload, dict):
        raise _bad_request("slot_payload must be a JSON object")

    overrides: dict[str, Any] = {}
    provider = payload.get("provider")
    if provider is not None:
        if not isinstance(provider, str) or not provider:
            raise _bad_request("provider override must be a non-empty string")
        overrides["provider"] = provider

    operation = payload.get("operation")
    if operation is not None:
        if not isinstance(operation, str) or not operation:
            raise _bad_request("operation override must be a non-empty string")
        overrides["operation"] = operation

    settings = payload.get("settings")
    if settings is not None:
        if not isinstance(settings, dict):
            raise _bad_request("settings override must be an object")
        overrides["settings"] = settings

    template_media = payload.get("template_media")
    if template_media is not None:
        overrides["template_media"] = _sanitize_template_media(template_media)

    # Back-compat: allow top-level prompt override
    prompt = payload.get("prompt")
    if prompt is not None:
        if not isinstance(prompt, str):
            raise _bad_request("prompt override must be a string")
        settings_override = overrides.setdefault("settings", {})
        settings_override["prompt"] = prompt

    return overrides


@router.post("/{slot_id}/test-run")
async def run_test_slot(
    slot_id: str,
    test_image: UploadFile = File(...),
    slot_payload: str | None = Form(None),
    service: IngestService = Depends(get_ingest_service),
) -> dict[str, Any]:
    """Trigger synchronous processing for admin UI test button."""
    overrides = _parse_slot_payload(slot_payload)

    try:
        job, duration = await service.run_test_job(
            slot_id=slot_id,
            upload=test_image,
            overrides=overrides or None,
            expected_hash=None,
        )
    except KeyError:
        raise HTTPException(
            status_code=status.HTTP_404_NOT_FOUND,
            detail={"status": "error", "failure_reason": FailureReason.SLOT_NOT_FOUND.value},
        ) from None
    except UnsupportedMediaError as exc:
        raise HTTPException(
            status_code=status.HTTP_415_UNSUPPORTED_MEDIA_TYPE,
            detail={"status": "error", "failure_reason": FailureReason.UNSUPPORTED_MEDIA_TYPE.value},
        ) from exc
    except PayloadTooLargeError as exc:
        raise HTTPException(
            status_code=status.HTTP_413_REQUEST_ENTITY_TOO_LARGE,
            detail={"status": "error", "failure_reason": FailureReason.PAYLOAD_TOO_LARGE.value},
        ) from exc
    except UploadReadError as exc:
        raise HTTPException(
            status_code=status.HTTP_400_BAD_REQUEST,
            detail={"status": "error", "failure_reason": FailureReason.INVALID_REQUEST.value},
        ) from exc
<<<<<<< HEAD

    if overrides:
        job.slot_settings = _apply_overrides(job.slot_settings, overrides)

    try:
        await service.process(job)
=======
>>>>>>> 40479a2c
    except ProviderTimeoutError as exc:
        raise HTTPException(
            status_code=status.HTTP_504_GATEWAY_TIMEOUT,
            detail={"status": "timeout", "failure_reason": FailureReason.PROVIDER_TIMEOUT.value},
        ) from exc
    except ProviderExecutionError as exc:
        raise HTTPException(
            status_code=status.HTTP_502_BAD_GATEWAY,
            detail={"status": "error", "failure_reason": FailureReason.PROVIDER_ERROR.value},
        ) from exc

    if not job.job_id:
        raise HTTPException(
            status_code=status.HTTP_500_INTERNAL_SERVER_ERROR,
            detail={"status": "error", "failure_reason": FailureReason.INTERNAL_ERROR.value},
        )

    return {
        "status": "done",
        "job_id": job.job_id,
        "public_result_url": f"/public/results/{job.job_id}",
        "completed_in_seconds": duration,
    }


def _slot_summary(slot: Slot) -> SlotSummaryResponse:
    return SlotSummaryResponse(
        slot_id=slot.id,
        display_name=slot.display_name,
        provider=slot.provider,
        operation=slot.operation,
        is_active=slot.is_active,
        version=slot.version,
        updated_at=slot.updated_at,
    )


def _slot_details(slot: Slot, job_repo: JobHistoryRepository, settings_service: SettingsService) -> SlotDetailsResponse:
    template_media = [
        SlotTemplateMediaPayload(
            media_kind=binding.media_kind,
            media_object_id=binding.media_object_id,
            preview_url=f"/public/provider-media/{binding.media_object_id}",
        )
        for binding in slot.template_media
    ]
    recent_records = job_repo.list_recent_by_slot(slot.id, limit=10)
    recent_results: list[SlotRecentResultPayload] = []
    for record in recent_records:
        if record.status not in {"done", "failed", "timeout"}:
            continue
        finished_at = record.completed_at or record.started_at
        if finished_at is None:
            continue
        recent_results.append(
            SlotRecentResultPayload(
                job_id=record.job_id,
                status=record.status,
                finished_at=finished_at,
                public_url=f"/public/results/{record.job_id}",
                expires_at=record.result_expires_at,
            )
        )
    runtime = settings_service.snapshot()

    return SlotDetailsResponse(
        **_slot_summary(slot).model_dump(),
        size_limit_mb=slot.size_limit_mb,
        sync_response_seconds=runtime["sync_response_seconds"],
        settings=slot.settings or {},
        template_media=template_media,
        recent_results=recent_results,
    )<|MERGE_RESOLUTION|>--- conflicted
+++ resolved
@@ -236,15 +236,12 @@
             status_code=status.HTTP_400_BAD_REQUEST,
             detail={"status": "error", "failure_reason": FailureReason.INVALID_REQUEST.value},
         ) from exc
-<<<<<<< HEAD
 
     if overrides:
         job.slot_settings = _apply_overrides(job.slot_settings, overrides)
 
     try:
         await service.process(job)
-=======
->>>>>>> 40479a2c
     except ProviderTimeoutError as exc:
         raise HTTPException(
             status_code=status.HTTP_504_GATEWAY_TIMEOUT,
