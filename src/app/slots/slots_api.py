"""Admin slot routes (test-run, CRUD)."""

from __future__ import annotations

import json
from typing import Any

from fastapi import APIRouter, Depends, File, Form, HTTPException, Request, UploadFile, status

from ..config import AppConfig
from ..ingest.ingest_errors import (
    PayloadTooLargeError,
    ProviderExecutionError,
    ProviderTimeoutError,
    UnsupportedMediaError,
    UploadReadError,
)
from ..ingest.ingest_models import FailureReason
from ..ingest.ingest_service import IngestService
from ..repositories.job_history_repository import JobHistoryRepository
from ..repositories.media_object_repository import MediaObjectRepository
<<<<<<< HEAD
from ..settings.settings_service import SettingsService
=======
>>>>>>> 229eb0cb
from .slots_models import Slot
from .slots_repository import SlotRepository
from .slots_schemas import (
    SlotDetailsResponse,
    SlotRecentResultPayload,
    SlotSummaryResponse,
    SlotTemplateMediaPayload,
    SlotUpdateRequest,
)

router = APIRouter(prefix="/api/slots", tags=["slots"])


def get_ingest_service(request: Request) -> IngestService:
    """Fetch ingest service from application state."""
    try:
        return request.app.state.ingest_service  # type: ignore[attr-defined]
    except AttributeError as exc:  # pragma: no cover - defensive path
        raise RuntimeError("IngestService is not configured") from exc


def get_slot_repo(request: Request) -> SlotRepository:
    try:
        return request.app.state.slot_repo  # type: ignore[attr-defined]
    except AttributeError as exc:  # pragma: no cover - defensive path
        raise RuntimeError("SlotRepository is not configured") from exc


def get_job_repo(request: Request) -> JobHistoryRepository:
    try:
        return request.app.state.job_repo  # type: ignore[attr-defined]
    except AttributeError as exc:  # pragma: no cover - defensive path
        raise RuntimeError("JobHistoryRepository is not configured") from exc


def get_media_repo(request: Request) -> MediaObjectRepository:
    try:
        return request.app.state.media_repo  # type: ignore[attr-defined]
    except AttributeError as exc:  # pragma: no cover - defensive path
        raise RuntimeError("MediaObjectRepository is not configured") from exc


<<<<<<< HEAD
def get_settings_service(request: Request) -> SettingsService:
    try:
        return request.app.state.settings_service  # type: ignore[attr-defined]
    except AttributeError as exc:  # pragma: no cover - defensive path
        raise RuntimeError("SettingsService is not configured") from exc
=======
def get_config(request: Request) -> AppConfig:
    try:
        return request.app.state.config  # type: ignore[attr-defined]
    except AttributeError as exc:  # pragma: no cover - defensive path
        raise RuntimeError("AppConfig missing from application state") from exc
>>>>>>> 229eb0cb


@router.get("/")
def list_slots(
    slot_repo: SlotRepository = Depends(get_slot_repo),
) -> list[SlotSummaryResponse]:
    slots = slot_repo.list_slots()
    return [_slot_summary(slot) for slot in slots]


@router.get("/{slot_id}")
def fetch_slot(
    slot_id: str,
    slot_repo: SlotRepository = Depends(get_slot_repo),
    job_repo: JobHistoryRepository = Depends(get_job_repo),
<<<<<<< HEAD
    settings_service: SettingsService = Depends(get_settings_service),
=======
    config: AppConfig = Depends(get_config),
>>>>>>> 229eb0cb
) -> SlotDetailsResponse:
    try:
        slot = slot_repo.get_slot(slot_id)
    except KeyError:
        raise HTTPException(
            status_code=status.HTTP_404_NOT_FOUND,
            detail={"status": "error", "failure_reason": FailureReason.SLOT_NOT_FOUND.value},
        ) from None
<<<<<<< HEAD
    return _slot_details(slot, job_repo, settings_service)
=======
    return _slot_details(slot, job_repo, config)
>>>>>>> 229eb0cb


@router.put("/{slot_id}")
def update_slot(
    slot_id: str,
    payload: SlotUpdateRequest,
    slot_repo: SlotRepository = Depends(get_slot_repo),
    job_repo: JobHistoryRepository = Depends(get_job_repo),
<<<<<<< HEAD
    settings_service: SettingsService = Depends(get_settings_service),
=======
    config: AppConfig = Depends(get_config),
>>>>>>> 229eb0cb
) -> SlotDetailsResponse:
    try:
        updated = slot_repo.update_slot(
            slot_id,
            display_name=payload.display_name,
            provider=payload.provider,
            operation=payload.operation,
            is_active=payload.is_active,
            size_limit_mb=payload.size_limit_mb,
            settings=payload.settings,
            template_media=[
                {"media_kind": binding.media_kind, "media_object_id": binding.media_object_id}
                for binding in payload.template_media
            ],
            updated_by="admin-ui",
        )
    except KeyError:
        raise HTTPException(
            status_code=status.HTTP_404_NOT_FOUND,
            detail={"status": "error", "failure_reason": FailureReason.SLOT_NOT_FOUND.value},
        ) from None
<<<<<<< HEAD
    return _slot_details(updated, job_repo, settings_service)
=======
    return _slot_details(updated, job_repo, config)
>>>>>>> 229eb0cb


def _bad_request(details: str) -> HTTPException:
    return HTTPException(
        status_code=status.HTTP_400_BAD_REQUEST,
        detail={
            "status": "error",
            "failure_reason": FailureReason.INVALID_REQUEST.value,
            "details": details,
        },
    )


def _sanitize_template_media(value: Any) -> list[dict[str, str]]:
    if value is None:
        return []
    if not isinstance(value, list):
        raise _bad_request("template_media must be an array of objects")

    prepared: list[dict[str, str]] = []
    for index, item in enumerate(value):
        if not isinstance(item, dict):
            raise _bad_request(f"template_media[{index}] must be an object")
        media_kind = item.get("media_kind")
        media_object_id = item.get("media_object_id")
        if not media_kind or not media_object_id:
            raise _bad_request("media_kind and media_object_id are required for template_media items")
        prepared.append({"media_kind": str(media_kind), "media_object_id": str(media_object_id)})
    return prepared


def _parse_slot_payload(raw_value: str | None) -> dict[str, Any]:
    if raw_value in (None, ""):
        return {}
    try:
        payload = json.loads(raw_value)
    except json.JSONDecodeError as exc:
        raise _bad_request("slot_payload must be a JSON object") from exc

    if not isinstance(payload, dict):
        raise _bad_request("slot_payload must be a JSON object")

    overrides: dict[str, Any] = {}
    provider = payload.get("provider")
    if provider is not None:
        if not isinstance(provider, str) or not provider:
            raise _bad_request("provider override must be a non-empty string")
        overrides["provider"] = provider

    operation = payload.get("operation")
    if operation is not None:
        if not isinstance(operation, str) or not operation:
            raise _bad_request("operation override must be a non-empty string")
        overrides["operation"] = operation

    settings = payload.get("settings")
    if settings is not None:
        if not isinstance(settings, dict):
            raise _bad_request("settings override must be an object")
        overrides["settings"] = settings

    template_media = payload.get("template_media")
    if template_media is not None:
        overrides["template_media"] = _sanitize_template_media(template_media)

    # Back-compat: allow top-level prompt override
    prompt = payload.get("prompt")
    if prompt is not None:
        if not isinstance(prompt, str):
            raise _bad_request("prompt override must be a string")
        settings_override = overrides.setdefault("settings", {})
        settings_override["prompt"] = prompt

    return overrides


@router.post("/{slot_id}/test-run")
async def run_test_slot(
    slot_id: str,
    test_image: UploadFile = File(...),
    slot_payload: str | None = Form(None),
    service: IngestService = Depends(get_ingest_service),
) -> dict[str, Any]:
    """Trigger synchronous processing for admin UI test button."""
    overrides = _parse_slot_payload(slot_payload)

    try:
        job, duration = await service.run_test_job(
            slot_id=slot_id,
            upload=test_image,
            overrides=overrides or None,
            expected_hash=None,
        )
    except KeyError:
        raise HTTPException(
            status_code=status.HTTP_404_NOT_FOUND,
            detail={"status": "error", "failure_reason": FailureReason.SLOT_NOT_FOUND.value},
        ) from None
    except UnsupportedMediaError as exc:
        raise HTTPException(
            status_code=status.HTTP_415_UNSUPPORTED_MEDIA_TYPE,
            detail={"status": "error", "failure_reason": FailureReason.UNSUPPORTED_MEDIA_TYPE.value},
        ) from exc
    except PayloadTooLargeError as exc:
        raise HTTPException(
            status_code=status.HTTP_413_REQUEST_ENTITY_TOO_LARGE,
            detail={"status": "error", "failure_reason": FailureReason.PAYLOAD_TOO_LARGE.value},
        ) from exc
    except UploadReadError as exc:
        raise HTTPException(
            status_code=status.HTTP_400_BAD_REQUEST,
            detail={"status": "error", "failure_reason": FailureReason.INVALID_REQUEST.value},
        ) from exc
    except ProviderTimeoutError as exc:
        raise HTTPException(
            status_code=status.HTTP_504_GATEWAY_TIMEOUT,
            detail={"status": "timeout", "failure_reason": FailureReason.PROVIDER_TIMEOUT.value},
        ) from exc
    except ProviderExecutionError as exc:
        raise HTTPException(
            status_code=status.HTTP_502_BAD_GATEWAY,
            detail={"status": "error", "failure_reason": FailureReason.PROVIDER_ERROR.value},
        ) from exc

    if not job.job_id:
        raise HTTPException(
            status_code=status.HTTP_500_INTERNAL_SERVER_ERROR,
            detail={"status": "error", "failure_reason": FailureReason.INTERNAL_ERROR.value},
        )

    return {
        "status": "done",
        "job_id": job.job_id,
        "public_result_url": f"/public/results/{job.job_id}",
        "completed_in_seconds": duration,
    }


def _slot_summary(slot: Slot) -> SlotSummaryResponse:
    return SlotSummaryResponse(
        slot_id=slot.id,
        display_name=slot.display_name,
        provider=slot.provider,
        operation=slot.operation,
        is_active=slot.is_active,
        version=slot.version,
        updated_at=slot.updated_at,
    )


<<<<<<< HEAD
def _slot_details(slot: Slot, job_repo: JobHistoryRepository, settings_service: SettingsService) -> SlotDetailsResponse:
=======
def _slot_details(slot: Slot, job_repo: JobHistoryRepository, config: AppConfig) -> SlotDetailsResponse:
>>>>>>> 229eb0cb
    template_media = [
        SlotTemplateMediaPayload(
            media_kind=binding.media_kind,
            media_object_id=binding.media_object_id,
            preview_url=f"/public/provider-media/{binding.media_object_id}",
        )
        for binding in slot.template_media
    ]
    recent_records = job_repo.list_recent_by_slot(slot.id, limit=10)
    recent_results: list[SlotRecentResultPayload] = []
    for record in recent_records:
        if record.status not in {"done", "failed", "timeout"}:
            continue
        finished_at = record.completed_at or record.started_at
        if finished_at is None:
            continue
        recent_results.append(
            SlotRecentResultPayload(
                job_id=record.job_id,
                status=record.status,
                finished_at=finished_at,
                public_url=f"/public/results/{record.job_id}",
                expires_at=record.result_expires_at,
            )
        )
<<<<<<< HEAD
    runtime = settings_service.snapshot()

    return SlotDetailsResponse(
        **_slot_summary(slot).model_dump(),
        size_limit_mb=slot.size_limit_mb,
        sync_response_seconds=runtime["sync_response_seconds"],
=======
    return SlotDetailsResponse(
        **_slot_summary(slot).model_dump(),
        size_limit_mb=slot.size_limit_mb,
        sync_response_seconds=config.sync_response_seconds,
>>>>>>> 229eb0cb
        settings=slot.settings or {},
        template_media=template_media,
        recent_results=recent_results,
    )<|MERGE_RESOLUTION|>--- conflicted
+++ resolved
@@ -19,10 +19,7 @@
 from ..ingest.ingest_service import IngestService
 from ..repositories.job_history_repository import JobHistoryRepository
 from ..repositories.media_object_repository import MediaObjectRepository
-<<<<<<< HEAD
 from ..settings.settings_service import SettingsService
-=======
->>>>>>> 229eb0cb
 from .slots_models import Slot
 from .slots_repository import SlotRepository
 from .slots_schemas import (
@@ -65,19 +62,11 @@
         raise RuntimeError("MediaObjectRepository is not configured") from exc
 
 
-<<<<<<< HEAD
 def get_settings_service(request: Request) -> SettingsService:
     try:
         return request.app.state.settings_service  # type: ignore[attr-defined]
     except AttributeError as exc:  # pragma: no cover - defensive path
         raise RuntimeError("SettingsService is not configured") from exc
-=======
-def get_config(request: Request) -> AppConfig:
-    try:
-        return request.app.state.config  # type: ignore[attr-defined]
-    except AttributeError as exc:  # pragma: no cover - defensive path
-        raise RuntimeError("AppConfig missing from application state") from exc
->>>>>>> 229eb0cb
 
 
 @router.get("/")
@@ -93,11 +82,7 @@
     slot_id: str,
     slot_repo: SlotRepository = Depends(get_slot_repo),
     job_repo: JobHistoryRepository = Depends(get_job_repo),
-<<<<<<< HEAD
     settings_service: SettingsService = Depends(get_settings_service),
-=======
-    config: AppConfig = Depends(get_config),
->>>>>>> 229eb0cb
 ) -> SlotDetailsResponse:
     try:
         slot = slot_repo.get_slot(slot_id)
@@ -106,11 +91,7 @@
             status_code=status.HTTP_404_NOT_FOUND,
             detail={"status": "error", "failure_reason": FailureReason.SLOT_NOT_FOUND.value},
         ) from None
-<<<<<<< HEAD
     return _slot_details(slot, job_repo, settings_service)
-=======
-    return _slot_details(slot, job_repo, config)
->>>>>>> 229eb0cb
 
 
 @router.put("/{slot_id}")
@@ -119,11 +100,7 @@
     payload: SlotUpdateRequest,
     slot_repo: SlotRepository = Depends(get_slot_repo),
     job_repo: JobHistoryRepository = Depends(get_job_repo),
-<<<<<<< HEAD
     settings_service: SettingsService = Depends(get_settings_service),
-=======
-    config: AppConfig = Depends(get_config),
->>>>>>> 229eb0cb
 ) -> SlotDetailsResponse:
     try:
         updated = slot_repo.update_slot(
@@ -145,11 +122,7 @@
             status_code=status.HTTP_404_NOT_FOUND,
             detail={"status": "error", "failure_reason": FailureReason.SLOT_NOT_FOUND.value},
         ) from None
-<<<<<<< HEAD
     return _slot_details(updated, job_repo, settings_service)
-=======
-    return _slot_details(updated, job_repo, config)
->>>>>>> 229eb0cb
 
 
 def _bad_request(details: str) -> HTTPException:
@@ -300,11 +273,7 @@
     )
 
 
-<<<<<<< HEAD
 def _slot_details(slot: Slot, job_repo: JobHistoryRepository, settings_service: SettingsService) -> SlotDetailsResponse:
-=======
-def _slot_details(slot: Slot, job_repo: JobHistoryRepository, config: AppConfig) -> SlotDetailsResponse:
->>>>>>> 229eb0cb
     template_media = [
         SlotTemplateMediaPayload(
             media_kind=binding.media_kind,
@@ -330,19 +299,12 @@
                 expires_at=record.result_expires_at,
             )
         )
-<<<<<<< HEAD
     runtime = settings_service.snapshot()
 
     return SlotDetailsResponse(
         **_slot_summary(slot).model_dump(),
         size_limit_mb=slot.size_limit_mb,
         sync_response_seconds=runtime["sync_response_seconds"],
-=======
-    return SlotDetailsResponse(
-        **_slot_summary(slot).model_dump(),
-        size_limit_mb=slot.size_limit_mb,
-        sync_response_seconds=config.sync_response_seconds,
->>>>>>> 229eb0cb
         settings=slot.settings or {},
         template_media=template_media,
         recent_results=recent_results,
