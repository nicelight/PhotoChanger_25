--- conflicted
+++ resolved
@@ -361,7 +361,7 @@
 
 
 @pytest.mark.unit
-<<<<<<< HEAD
+
 def test_record_processing_event_invalidates_recent_results_cache() -> None:
     now = datetime(2025, 6, 3, tzinfo=timezone.utc)
     slot = Slot(
@@ -415,8 +415,7 @@
 
 
 @pytest.mark.unit
-=======
->>>>>>> a470da75
+
 def test_recent_results_expire_after_retention_window() -> None:
     now = datetime(2025, 6, 2, tzinfo=timezone.utc)
     slot = Slot(
