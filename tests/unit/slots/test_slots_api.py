

import json
import sys
from datetime import datetime, timedelta
from pathlib import Path
from typing import Any, Sequence

from fastapi import FastAPI
from fastapi.testclient import TestClient

ROOT = Path(__file__).resolve().parents[3]
if str(ROOT) not in sys.path:  # pragma: no cover - test helper
    sys.path.append(str(ROOT))

from src.app.ingest.ingest_errors import ProviderTimeoutError
from src.app.ingest.ingest_models import JobContext
from src.app.repositories.job_history_repository import JobHistoryRecord
from src.app.slots.slots_api import router
from src.app.slots.slots_models import Slot, SlotTemplateMedia


class DummyIngestService:
    def __init__(self) -> None:
        self.calls: list[dict[str, Any]] = []
        self.sync_response_seconds = 48
        self.result_ttl_hours = 72

    async def run_test_job(
        self,
        slot_id: str,
        upload,
        *,
        overrides: dict[str, Any] | None = None,
        expected_hash: str | None = None,
    ) -> tuple[JobContext, float]:
        if slot_id == "missing":
            raise KeyError(slot_id)
<<<<<<< HEAD
        job = JobContext(slot_id=slot_id, job_id="job-123", slot_settings={"prompt": "default"})
        job.metadata["source"] = source
        return job

    async def validate_upload(self, job: JobContext, upload, expected_hash: str | None) -> UploadValidationResult:
        job.slot_settings = {"prompt": "default"}
        return UploadValidationResult(content_type="image/jpeg", size_bytes=3, sha256="abc", filename="file.jpg")

    async def process(self, job: JobContext) -> bytes:
        if job.slot_settings.get("prompt") == "timeout":
=======
        if overrides and overrides.get("settings", {}).get("prompt") == "timeout":
>>>>>>> 40479a2c
            raise ProviderTimeoutError("timeout")
        job = JobContext(slot_id=slot_id, job_id="job-123")
        self.calls.append({"slot_id": slot_id, "overrides": overrides, "filename": upload.filename})
        return job, 1.23


class DummySlotRepository:
    def __init__(self) -> None:
        self.slot = Slot(
            id="slot-001",
            provider="gemini",
            operation="image_edit",
            display_name="Slot 1",
            settings={"prompt": "Hi"},
            size_limit_mb=15,
            is_active=True,
            version=1,
            updated_by="serg",
            template_media=[
                SlotTemplateMedia(id="tmpl-1", slot_id="slot-001", media_kind="style", media_object_id="media-1")
            ],
            updated_at=datetime(2025, 11, 8, 10, 0, 0),
        )

    def list_slots(self) -> Sequence[Slot]:
        return [self.slot]

    def get_slot(self, slot_id: str) -> Slot:
        if slot_id != self.slot.id:
            raise KeyError(slot_id)
        return self.slot

    def update_slot(self, *_args, **kwargs) -> Slot:
        self.slot = Slot(
            id="slot-001",
            provider=kwargs["provider"],
            operation=kwargs["operation"],
            display_name=kwargs["display_name"],
            settings=kwargs["settings"],
            size_limit_mb=kwargs["size_limit_mb"],
            is_active=kwargs["is_active"],
            version=2,
            updated_by=kwargs.get("updated_by"),
            template_media=[
                SlotTemplateMedia(
                    id="tmpl-2",
                    slot_id="slot-001",
                    media_kind=item["media_kind"],
                    media_object_id=item["media_object_id"],
                )
                for item in kwargs["template_media"]
            ],
            updated_at=datetime(2025, 11, 8, 11, 0, 0),
        )
        return self.slot


class DummyJobRepo:
    def list_recent_by_slot(self, slot_id: str, limit: int = 10) -> Sequence[JobHistoryRecord]:
        base = datetime(2025, 11, 8, 12, 0, 0)
        return [
            JobHistoryRecord(
                job_id="job-1",
                slot_id=slot_id,
                source="ingest",
                status="done",
                failure_reason=None,
                result_path="media/results/slot-001/job-1/payload.png",
                result_expires_at=base + timedelta(hours=72),
                completed_at=base,
                started_at=base - timedelta(seconds=30),
            )
        ]


class DummySettingsService:
    def __init__(self, sync_seconds: int = 48, ttl_hours: int = 72) -> None:
        self._snapshot = {
            "sync_response_seconds": sync_seconds,
            "result_ttl_hours": ttl_hours,
            "ingest_password_rotated_at": None,
            "ingest_password_rotated_by": None,
            "provider_keys": {},
        }

    def snapshot(self) -> dict[str, Any]:
        return self._snapshot


def build_client(
    service: DummyIngestService,
    slot_repo: DummySlotRepository | None = None,
    job_repo: DummyJobRepo | None = None,
    settings_service: DummySettingsService | None = None,
) -> TestClient:
    app = FastAPI()
    app.include_router(router)
    app.state.ingest_service = service
    app.state.slot_repo = slot_repo or DummySlotRepository()
    app.state.job_repo = job_repo or DummyJobRepo()
    app.state.settings_service = settings_service or DummySettingsService()
    return TestClient(app)


def test_test_run_success_with_slot_payload_overrides() -> None:
    service = DummyIngestService()
    client = build_client(service)

    slot_payload = {
        "provider": "gemini",
        "settings": {"prompt": "Custom prompt"},
        "template_media": [{"media_kind": "style", "media_object_id": "media-1"}],
    }

    response = client.post(
        "/api/slots/slot-001/test-run",
        data={
            "slot_payload": json.dumps(slot_payload),
        },
        files={"test_image": ("test.jpg", b"123", "image/jpeg")},
    )

    assert response.status_code == 200
    payload = response.json()
    assert payload["job_id"] == "job-123"
    assert payload["public_result_url"].endswith("/job-123")
    assert payload["completed_in_seconds"] == 1.23
    assert service.calls[0]["overrides"]["settings"]["prompt"] == "Custom prompt"
    assert service.calls[0]["overrides"]["template_media"][0]["media_object_id"] == "media-1"


def test_test_run_invalid_slot_payload_returns_400() -> None:
    service = DummyIngestService()
    client = build_client(service)

    response = client.post(
        "/api/slots/slot-001/test-run",
        data={"slot_payload": "not-json"},
        files={"test_image": ("test.jpg", b"123", "image/jpeg")},
    )

    assert response.status_code == 400
    assert response.json()["detail"]["failure_reason"] == "invalid_request"


def test_test_run_slot_not_found_returns_404() -> None:
    service = DummyIngestService()
    client = build_client(service)

    response = client.post(
        "/api/slots/missing/test-run",
        files={"test_image": ("test.jpg", b"123", "image/jpeg")},
    )

    assert response.status_code == 404


def test_test_run_provider_timeout_returns_504() -> None:
    service = DummyIngestService()
    client = build_client(service)

    response = client.post(
        "/api/slots/slot-001/test-run",
        data={"slot_payload": json.dumps({"settings": {"prompt": "timeout"}})},
        files={"test_image": ("test.jpg", b"123", "image/jpeg")},
    )

    assert response.status_code == 504


def test_get_slots_returns_summaries() -> None:
    client = build_client(DummyIngestService())

    response = client.get("/api/slots")

    assert response.status_code == 200
    data = response.json()
    assert data[0]["slot_id"] == "slot-001"
    assert data[0]["version"] == 1


def test_get_slot_details_includes_recent_results() -> None:
    client = build_client(DummyIngestService())

    response = client.get("/api/slots/slot-001")

    assert response.status_code == 200
    payload = response.json()
    assert payload["display_name"] == "Slot 1"
    assert payload["template_media"][0]["preview_url"].endswith("media-1")
    assert payload["recent_results"][0]["job_id"] == "job-1"


def test_update_slot_persists_changes() -> None:
    repo = DummySlotRepository()
    client = build_client(DummyIngestService(), slot_repo=repo)

    response = client.put(
        "/api/slots/slot-001",
        json={
            "display_name": "Renamed",
            "provider": "gemini",
            "operation": "image_edit",
            "is_active": False,
            "size_limit_mb": 18,
            "settings": {"prompt": "New"},
            "template_media": [{"media_kind": "style", "media_object_id": "media-2"}],
        },
    )

    assert response.status_code == 200
    payload = response.json()
    assert payload["display_name"] == "Renamed"
    assert payload["is_active"] is False
    assert payload["template_media"][0]["media_object_id"] == "media-2"<|MERGE_RESOLUTION|>--- conflicted
+++ resolved
@@ -36,7 +36,6 @@
     ) -> tuple[JobContext, float]:
         if slot_id == "missing":
             raise KeyError(slot_id)
-<<<<<<< HEAD
         job = JobContext(slot_id=slot_id, job_id="job-123", slot_settings={"prompt": "default"})
         job.metadata["source"] = source
         return job
@@ -47,9 +46,6 @@
 
     async def process(self, job: JobContext) -> bytes:
         if job.slot_settings.get("prompt") == "timeout":
-=======
-        if overrides and overrides.get("settings", {}).get("prompt") == "timeout":
->>>>>>> 40479a2c
             raise ProviderTimeoutError("timeout")
         job = JobContext(slot_id=slot_id, job_id="job-123")
         self.calls.append({"slot_id": slot_id, "overrides": overrides, "filename": upload.filename})
